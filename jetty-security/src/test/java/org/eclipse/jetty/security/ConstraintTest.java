--- conflicted
+++ resolved
@@ -41,6 +41,8 @@
 import org.eclipse.jetty.security.authentication.BasicAuthenticator;
 import org.eclipse.jetty.security.authentication.FormAuthenticator;
 import org.eclipse.jetty.server.Connector;
+import org.eclipse.jetty.server.HttpConfiguration;
+import org.eclipse.jetty.server.HttpConnectionFactory;
 import org.eclipse.jetty.server.LocalConnector;
 import org.eclipse.jetty.server.Request;
 import org.eclipse.jetty.server.Server;
@@ -65,12 +67,14 @@
     private Server _server;
     private LocalConnector _connector;
     private ConstraintSecurityHandler _security;
+    private HttpConfiguration _config;
 
     @Before
     public void startServer()
     {
         _server = new Server();
         _connector = new LocalConnector(_server);
+        _config=_connector.getConnectionFactory(HttpConnectionFactory.class).getHttpConfiguration();
         _server.setConnectors(new Connector[]{_connector});
 
         ContextHandler _context = new ContextHandler();
@@ -160,10 +164,6 @@
         mapping5.setPathSpec("/forbid/post");
         mapping5.setConstraint(constraint5);
         mapping5.setMethod("POST");
-<<<<<<< HEAD
-
-        return Arrays.asList(mapping0, mapping1, mapping2, mapping3, mapping4, mapping5);
-=======
 
         Constraint constraint6 = new Constraint();
         constraint6.setAuthenticate(false);
@@ -173,25 +173,7 @@
         mapping6.setPathSpec("/data/*");
         mapping6.setConstraint(constraint6);
         
-        Set<String> knownRoles=new HashSet<String>();
-        knownRoles.add("user");
-        knownRoles.add("administrator");
-
-        _security.setConstraintMappings(Arrays.asList(new ConstraintMapping[]
-                {
-                        mapping0, mapping1, mapping2, mapping3, mapping4, mapping5,mapping6
-                }), knownRoles);
-    }
-
-    @After
-    public void stopServer() throws Exception
-    {
-        if (_server.isRunning())
-        {
-            _server.stop();
-            _server.join();
-        }
->>>>>>> abcb4f16
+        return Arrays.asList(mapping0, mapping1, mapping2, mapping3, mapping4, mapping5, mapping6);
     }
 
     @Test
@@ -772,15 +754,9 @@
         response = _connector.getResponses("GET /ctx/forbid/info HTTP/1.0\r\n\r\n");
         assertThat(response,startsWith("HTTP/1.1 403 Forbidden"));
 
-<<<<<<< HEAD
-        response = _connector.getResponses("GET /ctx/auth/info HTTP/1.0\r\n\r\n");
+        response = _connector.getResponses("GET /ctx/auth/info HTTP/1.0\r\nHost:wibble.com:8888\r\n\r\n");
         assertThat(response,containsString(" 302 Found"));
-        assertThat(response,containsString("/ctx/testLoginPage"));
-=======
-        response = _connector.getResponses("GET /ctx/auth/info HTTP/1.0\r\nHost:wibble.com:8888\r\n\r\n");
-        assertTrue(response.indexOf(" 302 Found") > 0);
-        assertTrue(response.indexOf("http://wibble.com:8888/ctx/testLoginPage") > 0);
->>>>>>> abcb4f16
+        assertThat(response,containsString("http:wibble.com:8888/ctx/testLoginPage"));
 
         String session = response.substring(response.indexOf("JSESSIONID=") + 11, response.indexOf(";Path=/ctx"));
 
@@ -889,27 +865,27 @@
         response = _connector.getResponses("GET /ctx/data/info HTTP/1.0\r\n\r\n");
         assertTrue(response.startsWith("HTTP/1.1 403"));
         
-        _connector.setConfidentialPort(8443);
-        _connector.setConfidentialScheme("https");
+        _config.setSecurePort(8443);
+        _config.setSecureScheme("https");
 
         response = _connector.getResponses("GET /ctx/data/info HTTP/1.0\r\n\r\n");
         assertTrue(response.startsWith("HTTP/1.1 302 Found"));
         assertTrue(response.indexOf("Location") > 0);
         assertTrue(response.indexOf(":8443/ctx/data/info") > 0);
 
-        _connector.setConfidentialPort(443);
+        _config.setSecurePort(443);
         response = _connector.getResponses("GET /ctx/data/info HTTP/1.0\r\n\r\n");
         assertTrue(response.startsWith("HTTP/1.1 302 Found"));
         assertTrue(response.indexOf("Location") > 0);
         assertTrue(response.indexOf(":443/ctx/data/info") < 0);
 
-        _connector.setConfidentialPort(8443);
+        _config.setSecurePort(8443);
         response = _connector.getResponses("GET /ctx/data/info HTTP/1.0\r\nHost: wobble.com\r\n\r\n");
         assertTrue(response.startsWith("HTTP/1.1 302 Found"));
         assertTrue(response.indexOf("Location") > 0);
         assertTrue(response.indexOf("https://wobble.com:8443/ctx/data/info") > 0);
 
-        _connector.setConfidentialPort(443);
+        _config.setSecurePort(443);
         response = _connector.getResponses("GET /ctx/data/info HTTP/1.0\r\nHost: wobble.com\r\n\r\n");
         System.err.println(response);
         assertTrue(response.startsWith("HTTP/1.1 302 Found"));
