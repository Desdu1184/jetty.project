<project xmlns="http://maven.apache.org/POM/4.0.0" xmlns:xsi="http://www.w3.org/2001/XMLSchema-instance" xsi:schemaLocation="http://maven.apache.org/POM/4.0.0 http://maven.apache.org/maven-v4_0_0.xsd">
  <parent>
    <groupId>org.eclipse.jetty</groupId>
    <artifactId>jetty-project</artifactId>
<<<<<<< HEAD
    <version>10.0.0-SNAPSHOT</version>
=======
    <version>9.4.1-SNAPSHOT</version>
>>>>>>> dd3a73e5
  </parent>
  <modelVersion>4.0.0</modelVersion>
  <artifactId>jetty-http-spi</artifactId>
  <name>Jetty :: Http Service Provider Interface</name>
  <url>http://www.eclipse.org/jetty</url>
  <properties>
    <bundle-symbolic-name>${project.groupId}.http.spi</bundle-symbolic-name>
  </properties>
  <dependencies>
    <dependency>
      <groupId>org.eclipse.jetty.toolchain</groupId>
      <artifactId>jetty-test-helper</artifactId>
      <scope>test</scope>
    </dependency>
    <dependency>
      <groupId>com.sun.net.httpserver</groupId>
      <artifactId>http</artifactId>
      <version>20070405</version>
      <scope>provided</scope>
    </dependency>
    <dependency>
      <groupId>org.eclipse.jetty</groupId>
      <artifactId>jetty-server</artifactId>
      <version>${project.version}</version>
      <scope>provided</scope>
    </dependency>
        <dependency>
	  <groupId>org.powermock</groupId>
	  <artifactId>powermock-module-junit4</artifactId>
	  <version>1.6.2</version>
	  <scope>test</scope>
	</dependency>
	<dependency>
	  <groupId>org.powermock</groupId>
	  <artifactId>powermock-api-mockito</artifactId>
	  <version>1.6.2</version>
	  <scope>test</scope>
	</dependency>
	<dependency>
	  <groupId>com.openpojo</groupId>
	  <artifactId>openpojo</artifactId>
	  <version>0.8.1</version>
	  <scope>test</scope>
    </dependency>
  </dependencies>
  <build>
    <plugins>
      <plugin>
        <groupId>org.codehaus.mojo</groupId>
        <artifactId>findbugs-maven-plugin</artifactId>
        <configuration>
          <onlyAnalyze>org.eclipse.jetty.http.spi.*</onlyAnalyze>
        </configuration>
      </plugin>
       <plugin>
        <groupId>org.codehaus.mojo</groupId>
        <artifactId>cobertura-maven-plugin</artifactId>
        <version>2.6</version>
        <dependencies>
          <dependency>
            <groupId>org.ow2.asm</groupId>
            <artifactId>asm</artifactId>
            <version>5.0.3</version>
          </dependency>
        </dependencies>
        <configuration>
          <check>true</check>
          <formats>
            <format>html</format>
            <format>xml</format>
          </formats>
          <outputDirectory>${project.build.directory}/site/cobertura</outputDirectory>
          <instrumentation>
            <ignoreTrivial>true</ignoreTrivial>
          </instrumentation>
        </configuration>
        <executions>
          <execution>
            <phase>package</phase>
            <goals>
              <goal>cobertura</goal>
            </goals>
          </execution>
        </executions>
      </plugin>
      <plugin>
        <groupId>org.apache.felix</groupId>
        <artifactId>maven-bundle-plugin</artifactId>
        <extensions>true</extensions>
            <configuration>
              <instructions>
                <Bundle-Description>Jetty Http SPI</Bundle-Description>
                <Require-Capability>osgi.extender; filter:="(osgi.extender=osgi.serviceloader.registrar)"</Require-Capability>
                <Provide-Capability>osgi.serviceloader; osgi.serviceloader=com.sun.net.httpserver.spi.HttpServerProvider</Provide-Capability>
                <_nouses>true</_nouses>
              </instructions>
            </configuration>
      </plugin>
      <plugin>
        <groupId>org.jacoco</groupId>
        <artifactId>jacoco-maven-plugin</artifactId>
        <configuration>
          <skip>true</skip>
        </configuration>
      </plugin>
    </plugins>
  </build>
</project><|MERGE_RESOLUTION|>--- conflicted
+++ resolved
@@ -2,11 +2,7 @@
   <parent>
     <groupId>org.eclipse.jetty</groupId>
     <artifactId>jetty-project</artifactId>
-<<<<<<< HEAD
     <version>10.0.0-SNAPSHOT</version>
-=======
-    <version>9.4.1-SNAPSHOT</version>
->>>>>>> dd3a73e5
   </parent>
   <modelVersion>4.0.0</modelVersion>
   <artifactId>jetty-http-spi</artifactId>
@@ -33,23 +29,23 @@
       <version>${project.version}</version>
       <scope>provided</scope>
     </dependency>
-        <dependency>
-	  <groupId>org.powermock</groupId>
-	  <artifactId>powermock-module-junit4</artifactId>
-	  <version>1.6.2</version>
-	  <scope>test</scope>
-	</dependency>
-	<dependency>
-	  <groupId>org.powermock</groupId>
-	  <artifactId>powermock-api-mockito</artifactId>
-	  <version>1.6.2</version>
-	  <scope>test</scope>
-	</dependency>
-	<dependency>
-	  <groupId>com.openpojo</groupId>
-	  <artifactId>openpojo</artifactId>
-	  <version>0.8.1</version>
-	  <scope>test</scope>
+    <dependency>
+      <groupId>org.powermock</groupId>
+      <artifactId>powermock-module-junit4</artifactId>
+      <version>1.6.2</version>
+      <scope>test</scope>
+    </dependency>
+    <dependency>
+      <groupId>org.powermock</groupId>
+      <artifactId>powermock-api-mockito</artifactId>
+      <version>1.6.2</version>
+      <scope>test</scope>
+    </dependency>
+    <dependency>
+      <groupId>com.openpojo</groupId>
+      <artifactId>openpojo</artifactId>
+      <version>0.8.1</version>
+      <scope>test</scope>
     </dependency>
   </dependencies>
   <build>
