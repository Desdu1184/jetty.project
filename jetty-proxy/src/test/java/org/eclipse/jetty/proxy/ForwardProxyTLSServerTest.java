--- conflicted
+++ resolved
@@ -23,10 +23,7 @@
 import java.net.Socket;
 import java.net.URI;
 import java.net.URLEncoder;
-<<<<<<< HEAD
 import java.nio.charset.StandardCharsets;
-=======
->>>>>>> 71641716
 import java.util.concurrent.CountDownLatch;
 import java.util.concurrent.ExecutionException;
 import java.util.concurrent.TimeUnit;
@@ -43,10 +40,7 @@
 import org.eclipse.jetty.client.api.Connection;
 import org.eclipse.jetty.client.api.ContentResponse;
 import org.eclipse.jetty.client.api.Destination;
-<<<<<<< HEAD
 import org.eclipse.jetty.client.http.HttpClientTransportOverHTTP;
-=======
->>>>>>> 71641716
 import org.eclipse.jetty.client.util.BasicAuthentication;
 import org.eclipse.jetty.client.util.FutureResponseListener;
 import org.eclipse.jetty.client.util.StringContentProvider;
@@ -55,10 +49,7 @@
 import org.eclipse.jetty.http.HttpScheme;
 import org.eclipse.jetty.http.HttpStatus;
 import org.eclipse.jetty.http.MimeTypes;
-<<<<<<< HEAD
 import org.eclipse.jetty.io.ClientConnector;
-=======
->>>>>>> 71641716
 import org.eclipse.jetty.server.Handler;
 import org.eclipse.jetty.server.HttpConnection;
 import org.eclipse.jetty.server.Request;
@@ -148,7 +139,6 @@
         return new HttpProxy(new Origin.Address("localhost", proxyConnector.getLocalPort()), proxySslContextFactory != null);
     }
 
-<<<<<<< HEAD
     private HttpClient newHttpClient()
     {
         ClientConnector clientConnector = new ClientConnector();
@@ -159,10 +149,6 @@
 
     private static SslContextFactory.Server newServerSslContextFactory()
     {
-=======
-    private static SslContextFactory.Server newServerSslContextFactory()
-    {
->>>>>>> 71641716
         SslContextFactory.Server sslContextFactory = new SslContextFactory.Server();
         configureSslContextFactory(sslContextFactory);
         return sslContextFactory;
@@ -231,11 +217,7 @@
             ContentResponse response = httpClient.newRequest(host, serverConnector.getLocalPort())
                 .scheme(HttpScheme.HTTPS.asString())
                 .method(HttpMethod.GET)
-<<<<<<< HEAD
                 .path("/echo?body=" + URLEncoder.encode(body, StandardCharsets.UTF_8))
-=======
-                .path("/echo?body=" + URLEncoder.encode(body, "UTF-8"))
->>>>>>> 71641716
                 .timeout(5, TimeUnit.SECONDS)
                 .send();
 
@@ -304,11 +286,7 @@
         startTLSServer(new ServerHandler());
         startProxy();
 
-<<<<<<< HEAD
-        HttpClient httpClient = newHttpClient();
-=======
-        HttpClient httpClient = new HttpClient(newClientSslContextFactory());
->>>>>>> 71641716
+        HttpClient httpClient = newHttpClient();
         httpClient.getProxyConfiguration().getProxies().add(newHttpProxy());
         httpClient.start();
 
@@ -650,13 +628,8 @@
 
     @ParameterizedTest
     @MethodSource("scenarios")
-<<<<<<< HEAD
-    @Tag("Unstable")
-    @Disabled("External Proxy Server no longer stable enough for testing")
-=======
     @Tag("external")
     @Disabled
->>>>>>> 71641716
     public void testExternalProxy(SslContextFactory.Server scenario) throws Exception
     {
         init(scenario);
