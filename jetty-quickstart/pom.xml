<project xmlns="http://maven.apache.org/POM/4.0.0" xmlns:xsi="http://www.w3.org/2001/XMLSchema-instance" xsi:schemaLocation="http://maven.apache.org/POM/4.0.0 http://maven.apache.org/maven-v4_0_0.xsd">
  <parent>
    <groupId>org.eclipse.jetty</groupId>
    <artifactId>jetty-project</artifactId>
<<<<<<< HEAD
    <version>9.4.4-SNAPSHOT</version>
=======
    <version>9.3.19-SNAPSHOT</version>
>>>>>>> daafc8fe
  </parent>
  <modelVersion>4.0.0</modelVersion>
  <groupId>org.eclipse.jetty</groupId>
  <artifactId>jetty-quickstart</artifactId>
  <name>Jetty :: Quick Start</name>
  <description>Jetty Quick Start</description>
  <url>http://www.eclipse.org/jetty</url>
  <properties>
    <bundle-symbolic-name>${project.groupId}.quickstart</bundle-symbolic-name>
  </properties>
  <dependencies>
    <dependency>
      <groupId>org.eclipse.jetty</groupId>
      <artifactId>jetty-webapp</artifactId>
      <version>${project.version}</version>
    </dependency>
    <dependency>
      <groupId>org.eclipse.jetty</groupId>
      <artifactId>jetty-jmx</artifactId>
      <version>${project.version}</version>
    </dependency>
    <dependency>
      <groupId>org.eclipse.jetty</groupId>
      <artifactId>jetty-plus</artifactId>
      <version>${project.version}</version>
    </dependency>
    <dependency>
      <groupId>org.eclipse.jetty</groupId>
      <artifactId>jetty-annotations</artifactId>
      <version>${project.version}</version>
    </dependency>
    <dependency>
      <groupId>javax.transaction</groupId>
      <artifactId>javax.transaction-api</artifactId>
      <version>1.2</version>
      <scope>compile</scope>
    </dependency>
    <dependency>
      <groupId>org.eclipse.jetty.tests</groupId>
      <artifactId>test-mock-resources</artifactId>
      <version>${project.version}</version>
      <scope>test</scope>
    </dependency>
    <dependency>
      <groupId>org.eclipse.jetty.orbit</groupId>
      <artifactId>javax.mail.glassfish</artifactId>
      <version>1.4.1.v201005082020</version>
      <scope>test</scope>
    </dependency>
    <dependency>
      <groupId>org.eclipse.jetty</groupId>
      <artifactId>jetty-servlets</artifactId>
      <version>${project.version}</version>
      <scope>test</scope>
    </dependency>
    <dependency>
      <groupId>org.eclipse.jetty.websocket</groupId>
      <artifactId>javax-websocket-server-impl</artifactId>
      <version>${project.version}</version>
      <scope>test</scope>
    </dependency>
    <dependency>
      <groupId>org.eclipse.jetty.websocket</groupId>
      <artifactId>websocket-server</artifactId>
      <version>${project.version}</version>
      <scope>test</scope>
    </dependency>
    <dependency>
      <groupId>org.eclipse.jetty</groupId>
      <artifactId>apache-jsp</artifactId>
      <version>${project.version}</version>
      <scope>test</scope>
    </dependency>
    <dependency>
      <groupId>org.eclipse.jetty</groupId>
      <artifactId>apache-jstl</artifactId>
      <version>${project.version}</version>
      <scope>test</scope>
    </dependency>
      <dependency>
      <groupId>org.eclipse.jetty.toolchain</groupId>
      <artifactId>jetty-test-helper</artifactId>
      <scope>test</scope>
    </dependency>
  </dependencies>
  <build>
    <plugins>
    </plugins>
  </build>
</project><|MERGE_RESOLUTION|>--- conflicted
+++ resolved
@@ -2,11 +2,7 @@
   <parent>
     <groupId>org.eclipse.jetty</groupId>
     <artifactId>jetty-project</artifactId>
-<<<<<<< HEAD
     <version>9.4.4-SNAPSHOT</version>
-=======
-    <version>9.3.19-SNAPSHOT</version>
->>>>>>> daafc8fe
   </parent>
   <modelVersion>4.0.0</modelVersion>
   <groupId>org.eclipse.jetty</groupId>
