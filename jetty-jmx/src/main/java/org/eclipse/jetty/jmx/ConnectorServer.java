--- conflicted
+++ resolved
@@ -290,10 +290,7 @@
             if (_sslContextFactory == null)
             {
                 ServerSocket server = new ServerSocket();
-<<<<<<< HEAD
                 server.setReuseAddress(true);
-                server.bind(new InetSocketAddress(address, port));
-=======
                 try
                 {
                     server.bind(new InetSocketAddress(address, port));
@@ -303,7 +300,6 @@
                     IO.close(server);
                     throw e;
                 }
->>>>>>> 05ac060d
                 return server;
             }
             else
