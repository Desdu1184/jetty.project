--- conflicted
+++ resolved
@@ -27,17 +27,12 @@
 import java.util.ArrayList;
 import java.util.Collections;
 import java.util.List;
-<<<<<<< HEAD
-=======
-
-import javax.servlet.ServletContextEvent;
-import javax.servlet.ServletContextListener;
-import javax.servlet.http.HttpServletRequest;
-import javax.servlet.http.HttpServletResponse;
->>>>>>> a189d13f
-
+
+import jakarta.servlet.ServletContextEvent;
+import jakarta.servlet.ServletContextListener;
 import jakarta.servlet.http.HttpServletRequest;
 import jakarta.servlet.http.HttpServletResponse;
+
 import org.eclipse.jetty.server.Connector;
 import org.eclipse.jetty.server.LocalConnector;
 import org.eclipse.jetty.server.Request;
@@ -871,7 +866,7 @@
         public int destroyed = 0;
         
         @Override
-        public void contextInitialized(ServletContextEvent sce)
+        public void contextInitialized( ServletContextEvent sce)
         {
             initialized++;
         }
