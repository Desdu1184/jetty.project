--- conflicted
+++ resolved
@@ -148,11 +148,8 @@
  */
 public class GzipHandler extends HandlerWrapper implements GzipFactory
 {
-<<<<<<< HEAD
     public static final EnumSet<HttpHeader> ETAG_HEADERS = EnumSet.of(HttpHeader.IF_MATCH, HttpHeader.IF_NONE_MATCH);
-=======
     public static final String GZIP_HANDLER_ETAGS = "o.e.j.s.h.gzip.GzipHandler.etag";
->>>>>>> 324ab668
     public static final String GZIP = "gzip";
     public static final String DEFLATE = "deflate";
     public static final int DEFAULT_MIN_GZIP_SIZE = 32;
@@ -438,21 +435,6 @@
     }
 
     /**
-<<<<<<< HEAD
-=======
-     * Get the current filter list of excluded User-Agent patterns
-     *
-     * @return the filter list of excluded User-Agent patterns
-     * @see #getIncludedAgentPatterns()
-     */
-    public String[] getExcludedAgentPatterns()
-    {
-        Set<String> excluded = _agentPatterns.getExcluded();
-        return excluded.toArray(new String[0]);
-    }
-
-    /**
->>>>>>> 324ab668
      * Get the current filter list of excluded HTTP methods
      *
      * @return the filter list of excluded HTTP methods
@@ -486,21 +468,6 @@
     {
         Set<String> excluded = _paths.getExcluded();
         return excluded.toArray(new String[0]);
-<<<<<<< HEAD
-=======
-    }
-
-    /**
-     * Get the current filter list of included User-Agent patterns
-     *
-     * @return the filter list of included User-Agent patterns
-     * @see #getExcludedAgentPatterns()
-     */
-    public String[] getIncludedAgentPatterns()
-    {
-        Set<String> includes = _agentPatterns.getIncluded();
-        return includes.toArray(new String[0]);
->>>>>>> 324ab668
     }
 
     /**
@@ -537,21 +504,6 @@
     {
         Set<String> includes = _paths.getIncluded();
         return includes.toArray(new String[0]);
-<<<<<<< HEAD
-=======
-    }
-
-    /**
-     * Get the current filter list of included HTTP methods
-     *
-     * @return the filter list of included HTTP methods
-     * @deprecated use {@link #getIncludedMethods()} instead.  (Will be removed in Jetty 10)
-     */
-    @Deprecated
-    public String[] getMethods()
-    {
-        return getIncludedMethods();
->>>>>>> 324ab668
     }
 
     /**
@@ -630,7 +582,6 @@
             interceptor = interceptor.getNextInterceptor();
         }
 
-<<<<<<< HEAD
         // Update headers for etags and inflation
         if (inflated || httpFields.contains(ETAG_HEADERS))
         {
@@ -648,23 +599,17 @@
                     case IF_MATCH:
                     case IF_NONE_MATCH:
                     {
-                        String etag = field.getValue();
-                        int i = etag.indexOf(CompressedContentFormat.GZIP._etagQuote);
-                        if (i <= 0 || alreadyGzipped)
+                        String etags = field.getValue();
+                        String etagsNoSuffix = CompressedContentFormat.GZIP.stripSuffixes(etags);
+                        if (etagsNoSuffix.equals(etags))
                             newFields.add(field);
                         else
                         {
-                            baseRequest.setAttribute("o.e.j.s.h.gzip.GzipHandler.etag", etag);
-                            while (i >= 0)
-                            {
-                                etag = etag.substring(0, i) + etag.substring(i + CompressedContentFormat.GZIP._etag.length());
-                                i = etag.indexOf(CompressedContentFormat.GZIP._etagQuote, i);
-                            }
-                            newFields.add(new HttpField(field.getHeader(), etag));
+                            newFields.add(new HttpField(field.getHeader(), etagsNoSuffix));
+                            baseRequest.setAttribute(GZIP_HANDLER_ETAGS, etags);
                         }
                         break;
                     }
-
                     case CONTENT_LENGTH:
                         newFields.add(inflated ? new HttpField("X-Content-Length", field.getValue()) : field);
                         break;
@@ -690,23 +635,6 @@
 
                     default:
                         newFields.add(field);
-=======
-        // Special handling for etags
-        if (!StringUtil.isEmpty(CompressedContentFormat.ETAG_SEPARATOR))
-        {
-            for (ListIterator<HttpField> fields = baseRequest.getHttpFields().listIterator(); fields.hasNext(); )
-            {
-                HttpField field = fields.next();
-                if (field.getHeader() == HttpHeader.IF_NONE_MATCH || field.getHeader() == HttpHeader.IF_MATCH)
-                {
-                    String etags = field.getValue();
-                    String etagsNoSuffix = CompressedContentFormat.GZIP.stripSuffixes(etags);
-                    if (!etagsNoSuffix.equals(etags))
-                    {
-                        fields.set(new HttpField(field.getHeader(), etagsNoSuffix));
-                        baseRequest.setAttribute(GZIP_HANDLER_ETAGS, etags);
-                    }
->>>>>>> 324ab668
                 }
             }
             baseRequest.setHttpFields(newFields);
