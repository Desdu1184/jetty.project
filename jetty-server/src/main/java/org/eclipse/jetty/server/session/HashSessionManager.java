--- conflicted
+++ resolved
@@ -336,15 +336,7 @@
                     }
                 }
             }
-<<<<<<< HEAD
-        }
-        catch (Throwable t)
-        {
-            LOG.warn("Problem scavenging sessions", t);
-        }
-=======
         }       
->>>>>>> e42b5bf9
         finally
         {
             thread.setContextClassLoader(old_loader);
