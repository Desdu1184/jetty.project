//
// ========================================================================
// Copyright (c) 1995-2021 Mort Bay Consulting Pty Ltd and others.
//
// This program and the accompanying materials are made available under the
// terms of the Eclipse Public License v. 2.0 which is available at
// https://www.eclipse.org/legal/epl-2.0, or the Apache License, Version 2.0
// which is available at https://www.apache.org/licenses/LICENSE-2.0.
//
// SPDX-License-Identifier: EPL-2.0 OR Apache-2.0
// ========================================================================
//

package org.eclipse.jetty.server;

import java.util.ArrayList;
import java.util.Arrays;
import java.util.Collections;
import java.util.List;

import org.eclipse.jetty.util.Callback;
import org.eclipse.jetty.util.annotation.ManagedAttribute;
import org.eclipse.jetty.util.annotation.ManagedObject;
import org.eclipse.jetty.util.annotation.ManagedOperation;
import org.eclipse.jetty.util.component.ContainerLifeCycle;
import org.eclipse.jetty.util.component.Destroyable;
import org.eclipse.jetty.util.component.LifeCycle;
import org.slf4j.Logger;
import org.slf4j.LoggerFactory;

/**
 * A Jetty HTTP Request Handler.
 * <p>
 * Incoming requests to the Server (itself a Handler) are passed to one or more Handlers
 * until the request is handled and a response is produced.  Handlers are asynchronous,
 * so handling may happen during or after a call to {@link #handle(Request)}.
 *
 * <p>
 * A call to {@link #handle(Request)} may:
 * <ul>
 * <li>Do nothing</li>
 * <li>Completely generate the HTTP Response and call {@link Callback#succeeded()} on the {@link Callback}
 * returned from {@link Request#accept()}.</li>
 * <li>Call {@link Request#accept()} and arrange for an async process to generate the HTTP Response and call
 * {@link Callback#succeeded()} or {@link Callback#failed(Throwable)} on the {@link Callback} returned.</li>
 * <li>Pass the request to one or more other Handlers.</li>
 * <li>Wrap the request and/or response and pass them to one or more other Handlers.</li>
 * <li>Fail the request by calling {@link Callback#failed(Throwable)} on the {@link Callback} returned from
 * {@link Request#accept()}.</li>
 * </ul>
 *
 */
@ManagedObject("Handler")
public interface Handler extends LifeCycle, Destroyable
{

    /**
     * Handle an HTTP request and produce a response.
     * @param request The immutable request, which is also a {@link Callback} used to signal success or failure. The Handler
     * or one of it's nested Handlers must call {@link Request#accept()} to indicate that it will ultimately succeed or
     * fail the {@link Callback} returned.
     *
     * @throws Exception Thrown if there is a problem handling.
     */
    void handle(Request request) throws Exception;

    @ManagedAttribute(value = "the jetty server for this handler", readonly = true)
    Server getServer();

    @ManagedOperation(value = "destroy associated resources", impact = "ACTION")
    @Override
    void destroy();

    static <T extends Handler.Container> T findContainerOf(Handler.Container root, Class<T> type, Handler handler)
    {
        if (root == null || handler == null)
            return null;

        for (T container :  root.getChildHandlersByClass(type))
        {
            if (container.getChildHandlersByClass(handler.getClass()).contains(handler))
                return container;
        }
        return null;
    }

    /**
     * A Handler that contains one or more other handlers
     */
    interface Container extends Handler
    {
        /**
         * @return immutable collection of handlers directly contained by this handler.
         */
        @ManagedAttribute("handlers in this container")
        List<Handler> getHandlers();

        /**
         * @param byclass the child handler class to get
         * @return collection of all handlers contained by this handler and it's children of the passed type.
         */
        <T extends Handler> List<T> getChildHandlersByClass(Class<T> byclass);

        default List<Handler> getChildHandlers()
        {
            return getChildHandlersByClass(Handler.class);
        }

        /**
         * @param byclass the child handler class to get
         * @param <T> the type of handler
         * @return first handler of all handlers contained by this handler and it's children of the passed type.
         */
        <T extends Handler> T getChildHandlerByClass(Class<T> byclass);
    }

    /**
     * An Abstract Handler that is a {@link ContainerLifeCycle}
     */
    abstract class Abstract extends ContainerLifeCycle implements Handler
    {
        private static final Logger LOG = LoggerFactory.getLogger(Abstract.class);
        private Server _server;

        @Override
        public Server getServer()
        {
            return _server;
        }

        public void setServer(Server server)
        {
            if (_server == server)
                return;
            if (isStarted())
                throw new IllegalStateException(getState());
            _server = server;
        }

        @Override
        protected void doStart() throws Exception
        {
            if (LOG.isDebugEnabled())
                LOG.debug("starting {}", this);
            if (_server == null)
                throw new IllegalStateException(String.format("No Server set for {}", this));
            super.doStart();
        }

        @Override
        protected void doStop() throws Exception
        {
            if (LOG.isDebugEnabled())
                LOG.debug("stopping {}", this);
            super.doStop();
        }

        @Override
        public void destroy()
        {
            if (isRunning())
                throw new IllegalStateException(getState());
            super.destroy();
        }
    }

    /**
     * An abstract implementation of a Handler that container one or more other Handlers
     */
    abstract class AbstractContainer extends Abstract implements Container
    {
        @Override
        public <T extends Handler> List<T> getChildHandlersByClass(Class<T> byclass)
        {
            List<T> list = new ArrayList<>();
            expandHandler(this, list, byclass);
            return list;
        }

        @SuppressWarnings("unchecked")
        protected <H extends Handler> void expandHandler(Handler handler, List<H> list, Class<H> byClass)
        {
            if (!(handler instanceof Container))
                return;

            for (Handler h : ((Container)handler).getHandlers())
            {
                if (byClass == null || byClass.isInstance(h))
                    list.add((H)h);
                expandHandler(h, list, byClass);
            }
        }

        @Override
        public <T extends Handler> T getChildHandlerByClass(Class<T> byclass)
        {
            return findHandler(this, byclass);
        }

        @SuppressWarnings("unchecked")
        protected <H extends Handler> H findHandler(Handler handler, Class<H> byClass)
        {
            if (!(handler instanceof Container))
                return null;

            for (Handler h : ((Container)handler).getHandlers())
            {
                if (byClass == null || byClass.isInstance(h))
                    return ((H)h);
                H c = findHandler(h, byClass);
                if (c != null)
                    return c;
            }
            return null;
        }

        @Override
        public void setServer(Server server)
        {
            super.setServer(server);
            for (Handler h : getHandlers())
            {
                if (h instanceof Abstract)
                    ((Abstract)h).setServer(server);
            }
        }
    }

    /**
     * A Handler Container that wraps a single other Handler
     */
    class Wrapper extends AbstractContainer
    {
        private Handler _handler;

        public Handler getHandler()
        {
            return _handler;
        }

        public void setHandler(Handler handler)
        {
            // check for loops
            if (handler == this || (handler instanceof Handler.Container &&
                ((Handler.Container)handler).getChildHandlers().contains(this)))
                throw new IllegalStateException("setHandler loop");

            if (handler instanceof Abstract)
                ((Abstract)handler).setServer(getServer());
            updateBean(_handler, handler);
            _handler = handler;
        }

        public void insertHandler(Handler.Wrapper handler)
        {
            Handler.Wrapper tail = handler;
            while (tail.getHandler() instanceof Handler.Wrapper)
            {
                tail = (Handler.Wrapper)tail.getHandler();
            }
            if (tail.getHandler() != null)
                throw new IllegalArgumentException("bad tail of inserted wrapper chain");

            tail.setHandler(getHandler());
            setHandler(handler);
        }

        @Override
        public List<Handler> getHandlers()
        {
            if (_handler == null)
                return Collections.emptyList();
            return Collections.singletonList(_handler);
        }

        @Override
<<<<<<< HEAD
        protected void setServer(Server server)
=======
        public void setServer(Server server)
>>>>>>> 679c7918
        {
            super.setServer(server);
            if (_handler instanceof Abstract)
                ((Abstract)_handler).setServer(getServer());
        }

        @Override
        public void handle(Request request) throws Exception
        {
            Handler next = getHandler();
            if (next != null)
                next.handle(request);
        }
    }

    // TODO review
    @Deprecated
    class HotSwap extends Wrapper
    {
        volatile Handler _hotHandler;

        @Override
        public Handler getHandler()
        {
            return _hotHandler;
        }

        @Override
        public void setHandler(Handler handler)
        {
            super.setHandler(handler);
            if (isStarted())
                LifeCycle.start(handler);
            _hotHandler = handler;
        }
    }

    /**
     * A Handler Container that wraps a list of other Handlers.
     * By default, each handler is called in turn until one returns true from {@link Handler#handle(Request)}.
     */
    class HandlerCollection extends AbstractContainer
    {
        private volatile List<Handler> _handlers = new ArrayList<>();

        public HandlerCollection(Handler... handlers)
        {
            if (handlers.length > 0)
                setHandlers(handlers);
        }

        public HandlerCollection(List<Handler> handlers)
        {
            setHandlers(handlers);
        }

        @Override
        public void handle(Request request) throws Exception
        {
            for (Handler h : _handlers)
            {
                if (!request.isAccepted())
                    h.handle(request);
            }
        }

        @Override
        public List<Handler> getHandlers()
        {
            return _handlers;
        }

        public void setHandlers(Handler... handlers)
        {
            setHandlers(handlers.length == 0 ? null : Arrays.asList(handlers));
        }

        protected List<Handler> newHandlers(List<Handler> handlers)
        {
            return handlers == null
                ? Collections.emptyList()
                : Collections.unmodifiableList(new ArrayList<>(handlers));
        }

        public void setHandlers(List<Handler> handlers)
        {
            List<Handler> newHandlers = newHandlers(handlers);

            // check for loops
            for (Handler handler : newHandlers)
            {
                if (handler == this || (handler instanceof Handler.Container &&
                    ((Handler.Container)handler).getChildHandlers().contains(this)))
                    throw new IllegalStateException("setHandler loop");
                if (handler instanceof Abstract)
                    ((Abstract)handler).setServer(getServer());
            }

            updateBeans(_handlers, handlers);
            _handlers = newHandlers;
        }

        public void addHandler(Handler handler)
        {
            List<Handler> list = new ArrayList<>(getHandlers());
            list.add(handler);
            setHandlers(list);
        }

        public void removeHandler(Handler handler)
        {
            List<Handler> list = new ArrayList<>(getHandlers());
            if (list.remove(handler))
                setHandlers(list);
        }
    }
}<|MERGE_RESOLUTION|>--- conflicted
+++ resolved
@@ -274,11 +274,7 @@
         }
 
         @Override
-<<<<<<< HEAD
-        protected void setServer(Server server)
-=======
         public void setServer(Server server)
->>>>>>> 679c7918
         {
             super.setServer(server);
             if (_handler instanceof Abstract)
