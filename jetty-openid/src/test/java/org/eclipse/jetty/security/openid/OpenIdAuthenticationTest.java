--- conflicted
+++ resolved
@@ -101,20 +101,9 @@
         securityHandler.addConstraintMapping(adminMapping);
 
         // Authentication using local OIDC Provider
-<<<<<<< HEAD
         server.addBean(new OpenIdConfiguration(openIdProvider.getProvider(), CLIENT_ID, CLIENT_SECRET));
         securityHandler.setInitParameter(OpenIdAuthenticator.REDIRECT_PATH, "/redirect_path");
         securityHandler.setInitParameter(OpenIdAuthenticator.ERROR_PAGE, "/error");
-=======
-        OpenIdConfiguration configuration = new OpenIdConfiguration(openIdProvider.getProvider(), CLIENT_ID, CLIENT_SECRET);
-
-        // Configure OpenIdLoginService optionally providing a base LoginService to provide user roles
-        OpenIdLoginService loginService = new OpenIdLoginService(configuration);
-        securityHandler.setLoginService(loginService);
-
-        Authenticator authenticator = new OpenIdAuthenticator(configuration, "/error");
-        securityHandler.setAuthenticator(authenticator);
->>>>>>> 5dd98777
         context.setSecurityHandler(securityHandler);
 
         server.start();
