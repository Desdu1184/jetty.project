--- conflicted
+++ resolved
@@ -901,9 +901,4 @@
 
         return (PackageAdmin) serviceTracker.getService();
     }
-<<<<<<< HEAD
-
 }
-=======
-}
->>>>>>> ced2d9ef
