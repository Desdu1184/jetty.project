//
//  ========================================================================
//  Copyright (c) 1995-2013 Mort Bay Consulting Pty. Ltd.
//  ------------------------------------------------------------------------
//  All rights reserved. This program and the accompanying materials
//  are made available under the terms of the Eclipse Public License v1.0
//  and Apache License v2.0 which accompanies this distribution.
//
//      The Eclipse Public License is available at
//      http://www.eclipse.org/legal/epl-v10.html
//
//      The Apache License v2.0 is available at
//      http://www.opensource.org/licenses/apache2.0.php
//
//  You may elect to redistribute this code under either of these licenses.
//  ========================================================================
//

package org.eclipse.jetty.webapp;

import java.io.File;
import java.io.IOException;
import java.net.MalformedURLException;
import java.net.URL;
import java.security.PermissionCollection;
import java.util.ArrayList;
import java.util.Arrays;
import java.util.Collection;
import java.util.Collections;
import java.util.EventListener;
import java.util.HashMap;
import java.util.HashSet;
import java.util.List;
import java.util.Map;
import java.util.Set;

import javax.servlet.ServletContext;
import javax.servlet.ServletRegistration.Dynamic;
import javax.servlet.ServletSecurityElement;
import javax.servlet.http.HttpSessionActivationListener;
import javax.servlet.http.HttpSessionAttributeListener;
import javax.servlet.http.HttpSessionBindingListener;
import javax.servlet.http.HttpSessionIdListener;
import javax.servlet.http.HttpSessionListener;

import org.eclipse.jetty.security.ConstraintAware;
import org.eclipse.jetty.security.ConstraintMapping;
import org.eclipse.jetty.security.ConstraintSecurityHandler;
import org.eclipse.jetty.security.SecurityHandler;
import org.eclipse.jetty.server.Connector;
import org.eclipse.jetty.server.HandlerContainer;
import org.eclipse.jetty.server.Server;
import org.eclipse.jetty.server.handler.ContextHandler;
import org.eclipse.jetty.server.handler.ErrorHandler;
import org.eclipse.jetty.server.session.SessionHandler;
import org.eclipse.jetty.servlet.ErrorPageErrorHandler;
import org.eclipse.jetty.servlet.ServletContextHandler;
import org.eclipse.jetty.servlet.ServletHandler;
import org.eclipse.jetty.util.Loader;
import org.eclipse.jetty.util.MultiException;
import org.eclipse.jetty.util.URIUtil;
import org.eclipse.jetty.util.annotation.ManagedAttribute;
import org.eclipse.jetty.util.annotation.ManagedObject;
import org.eclipse.jetty.util.annotation.Name;
import org.eclipse.jetty.util.log.Log;
import org.eclipse.jetty.util.log.Logger;
import org.eclipse.jetty.util.resource.Resource;
import org.eclipse.jetty.util.resource.ResourceCollection;

/* ------------------------------------------------------------ */
/** Web Application Context Handler.
 * The WebAppContext handler is an extension of ContextHandler that
 * coordinates the construction and configuration of nested handlers:
 * {@link org.eclipse.jetty.security.ConstraintSecurityHandler}, {@link org.eclipse.jetty.server.session.SessionHandler}
 * and {@link org.eclipse.jetty.servlet.ServletHandler}.
 * The handlers are configured by pluggable configuration classes, with
 * the default being  {@link org.eclipse.jetty.webapp.WebXmlConfiguration} and
 * {@link org.eclipse.jetty.webapp.JettyWebXmlConfiguration}.
 *
 * @org.apache.xbean.XBean description="Creates a servlet web application at a given context from a resource base"
 *
 */
@ManagedObject("Web Application ContextHandler")
public class WebAppContext extends ServletContextHandler implements WebAppClassLoader.Context
{
    private static final Logger LOG = Log.getLogger(WebAppContext.class);

    public static final String TEMPDIR = "javax.servlet.context.tempdir";
    public static final String BASETEMPDIR = "org.eclipse.jetty.webapp.basetempdir";
    public final static String WEB_DEFAULTS_XML="org/eclipse/jetty/webapp/webdefault.xml";
    public final static String ERROR_PAGE="org.eclipse.jetty.server.error_page";
    public final static String SERVER_SYS_CLASSES = "org.eclipse.jetty.webapp.systemClasses";
    public final static String SERVER_SRV_CLASSES = "org.eclipse.jetty.webapp.serverClasses";

    private String[] __dftProtectedTargets = {"/web-inf", "/meta-inf"};

<<<<<<< HEAD
  
    public static String[] DEFAULT_CONFIGURATION_CLASSES =
=======
    public static final String[] DEFAULT_CONFIGURATION_CLASSES =
>>>>>>> 767faece
    {
        "org.eclipse.jetty.webapp.WebInfConfiguration",
        "org.eclipse.jetty.webapp.WebXmlConfiguration",
        "org.eclipse.jetty.webapp.MetaInfConfiguration",
        "org.eclipse.jetty.webapp.FragmentConfiguration",
        "org.eclipse.jetty.webapp.JettyWebXmlConfiguration"
    } ;

    // System classes are classes that cannot be replaced by
    // the web application, and they are *always* loaded via
    // system classloader.
    public final static String[] __dftSystemClasses =
    {
        "java.",                            // Java SE classes (per servlet spec v2.5 / SRV.9.7.2)
        "javax.",                           // Java SE classes (per servlet spec v2.5 / SRV.9.7.2)
        "org.xml.",                         // needed by javax.xml
        "org.w3c.",                         // needed by javax.xml
        "org.eclipse.jetty.continuation.",  // webapp cannot change continuation classes
        "org.eclipse.jetty.jndi.",          // webapp cannot change naming classes
        "org.eclipse.jetty.jaas.",          // webapp cannot change jaas classes
        "org.eclipse.jetty.websocket.",     // webapp cannot change / replace websocket classes
        "org.eclipse.jetty.servlet.DefaultServlet" // webapp cannot change default servlets
    } ;

    // Server classes are classes that are hidden from being
    // loaded by the web application using system classloader,
    // so if web application needs to load any of such classes,
    // it has to include them in its distribution.
    public final static String[] __dftServerClasses =
    {
        "-org.eclipse.jetty.continuation.", // don't hide continuation classes
        "-org.eclipse.jetty.jndi.",         // don't hide naming classes
        "-org.eclipse.jetty.jaas.",         // don't hide jaas classes
        "-org.eclipse.jetty.servlets.",     // don't hide jetty servlets
        "-org.eclipse.jetty.servlet.DefaultServlet", // don't hide default servlet
        "-org.eclipse.jetty.servlet.listener.", // don't hide useful listeners
        "-org.eclipse.jetty.websocket.",    // don't hide websocket classes from webapps (allow webapp to use ones from system classloader)
        "org.eclipse.jetty."                // hide other jetty classes
    } ;

    private final List<String> _configurationClasses = new ArrayList<>();
    private ClasspathPattern _systemClasses = null;
    private ClasspathPattern _serverClasses = null;

    private final List<Configuration> _configurations = new ArrayList<>();
    private String _defaultsDescriptor=WEB_DEFAULTS_XML;
    private String _descriptor=null;
    private final List<String> _overrideDescriptors = new ArrayList<>();
    private boolean _distributable=false;
    private boolean _extractWAR=true;
    private boolean _copyDir=false;
    private boolean _copyWebInf=false;
    private boolean _logUrlOnStart =false;
    private boolean _parentLoaderPriority= Boolean.getBoolean("org.eclipse.jetty.server.webapp.parentLoaderPriority");
    private PermissionCollection _permissions;

    private String[] _contextWhiteList = null;

    private File _tmpDir;
    private String _war;
    private String _extraClasspath;
    private Throwable _unavailableException;

    private Map<String, String> _resourceAliases;
    private boolean _ownClassLoader=false;
    private boolean _configurationDiscovered=true;
    private boolean _allowDuplicateFragmentNames = false;
    private boolean _throwUnavailableOnStartupException = false;



    private MetaData _metadata=new MetaData();

    public static WebAppContext getCurrentWebAppContext()
    {
        ContextHandler.Context context=ContextHandler.getCurrentContext();
        if (context!=null)
        {
            ContextHandler handler = context.getContextHandler();
            if (handler instanceof WebAppContext)
                return (WebAppContext)handler;
        }
        return null;
    }

    /* ------------------------------------------------------------ */
    public WebAppContext()
    {
        this(null,null,null,null,null,new ErrorPageErrorHandler(),SESSIONS|SECURITY);
    }

    /* ------------------------------------------------------------ */
    /**
     * @param contextPath The context path
     * @param webApp The URL or filename of the webapp directory or war file.
     */
    public WebAppContext(String webApp,String contextPath)
    {
        this(null,contextPath,null,null,null,new ErrorPageErrorHandler(),SESSIONS|SECURITY);
        setWar(webApp);
    }

    /* ------------------------------------------------------------ */
    /**
     * @param parent The parent HandlerContainer.
     * @param contextPath The context path
     * @param webApp The URL or filename of the webapp directory or war file.
     */
    public WebAppContext(HandlerContainer parent, String webApp, String contextPath)
    {
        this(parent,contextPath,null,null,null,new ErrorPageErrorHandler(),SESSIONS|SECURITY);
        setWar(webApp);
    }

    /* ------------------------------------------------------------ */

    /**
     * This constructor is used in the geronimo integration.
     *
     * @param sessionHandler SessionHandler for this web app
     * @param securityHandler SecurityHandler for this web app
     * @param servletHandler ServletHandler for this web app
     * @param errorHandler ErrorHandler for this web app
     */
    public WebAppContext(SessionHandler sessionHandler, SecurityHandler securityHandler, ServletHandler servletHandler, ErrorHandler errorHandler) 
    {
        this(null, null, sessionHandler, securityHandler, servletHandler, errorHandler,0);
    }

    /* ------------------------------------------------------------ */
    /**
     * This constructor is used in the geronimo integration.
     *
     * @param sessionHandler SessionHandler for this web app
     * @param securityHandler SecurityHandler for this web app
     * @param servletHandler ServletHandler for this web app
     * @param errorHandler ErrorHandler for this web app
     */
    public WebAppContext(HandlerContainer parent, String contextPath, SessionHandler sessionHandler, SecurityHandler securityHandler, ServletHandler servletHandler, ErrorHandler errorHandler,int options) 
    {
        super(parent, contextPath,sessionHandler, securityHandler, servletHandler, errorHandler,options);
        _scontext = new Context();
        setErrorHandler(errorHandler != null ? errorHandler : new ErrorPageErrorHandler());
        setProtectedTargets(__dftProtectedTargets);
    }

    /* ------------------------------------------------------------ */
    /**
     * @param servletContextName The servletContextName to set.
     */
    @Override
    public void setDisplayName(String servletContextName)
    {
        super.setDisplayName(servletContextName);
        ClassLoader cl = getClassLoader();
        if (cl!=null && cl instanceof WebAppClassLoader && servletContextName!=null)
            ((WebAppClassLoader)cl).setName(servletContextName);
    }

    /* ------------------------------------------------------------ */
    /** Get an exception that caused the webapp to be unavailable
     * @return A throwable if the webapp is unavailable or null
     */
    public Throwable getUnavailableException()
    {
        return _unavailableException;
    }


    /* ------------------------------------------------------------ */
    /** Set Resource Alias.
     * Resource aliases map resource uri's within a context.
     * They may optionally be used by a handler when looking for
     * a resource.
     * @param alias
     * @param uri
     */
    public void setResourceAlias(String alias, String uri)
    {
        if (_resourceAliases == null)
            _resourceAliases= new HashMap<String, String>(5);
        _resourceAliases.put(alias, uri);
    }

    /* ------------------------------------------------------------ */
    public Map<String, String> getResourceAliases()
    {
        if (_resourceAliases == null)
            return null;
        return _resourceAliases;
    }

    /* ------------------------------------------------------------ */
    public void setResourceAliases(Map<String, String> map)
    {
        _resourceAliases = map;
    }

    /* ------------------------------------------------------------ */
    public String getResourceAlias(String path)
    {
        if (_resourceAliases == null)
            return null;
        String alias = _resourceAliases.get(path);

        int slash=path.length();
        while (alias==null)
        {
            slash=path.lastIndexOf("/",slash-1);
            if (slash<0)
                break;
            String match=_resourceAliases.get(path.substring(0,slash+1));
            if (match!=null)
                alias=match+path.substring(slash+1);
        }
        return alias;
    }

    /* ------------------------------------------------------------ */
    public String removeResourceAlias(String alias)
    {
        if (_resourceAliases == null)
            return null;
        return _resourceAliases.remove(alias);
    }

    /* ------------------------------------------------------------ */
    /* (non-Javadoc)
     * @see org.eclipse.jetty.server.server.handler.ContextHandler#setClassLoader(java.lang.ClassLoader)
     */
    @Override
    public void setClassLoader(ClassLoader classLoader)
    {
        super.setClassLoader(classLoader);

//        if ( !(classLoader instanceof WebAppClassLoader) )
//        {
//            LOG.info("NOTE: detected a classloader which is not an instance of WebAppClassLoader being set on WebAppContext, some typical class and resource locations may be missing on: " + toString() );
//        }

        if (classLoader!=null && classLoader instanceof WebAppClassLoader && getDisplayName()!=null)
            ((WebAppClassLoader)classLoader).setName(getDisplayName());
    }

    /* ------------------------------------------------------------ */
    @Override
    public Resource getResource(String uriInContext) throws MalformedURLException
    {
        if (uriInContext==null || !uriInContext.startsWith(URIUtil.SLASH))
            throw new MalformedURLException(uriInContext);

        IOException ioe= null;
        Resource resource= null;
        int loop=0;
        while (uriInContext!=null && loop++<100)
        {
            try
            {
                resource= super.getResource(uriInContext);
                if (resource != null && resource.exists())
                    return resource;

                uriInContext = getResourceAlias(uriInContext);
            }
            catch (IOException e)
            {
                LOG.ignore(e);
                if (ioe==null)
                    ioe= e;
            }
        }

        if (ioe != null && ioe instanceof MalformedURLException)
            throw (MalformedURLException)ioe;

        return resource;
    }


    /* ------------------------------------------------------------ */
    /** Is the context Automatically configured.
     *
     * @return true if configuration discovery.
     */
    public boolean isConfigurationDiscovered()
    {
        return _configurationDiscovered;
    }

    /* ------------------------------------------------------------ */
    /** Set the configuration discovery mode.
     * If configuration discovery is set to true, then the JSR315
     * servlet 3.0 discovered configuration features are enabled.
     * These are:<ul>
     * <li>Web Fragments</li>
     * <li>META-INF/resource directories</li>
     * </ul>
     * @param discovered true if configuration discovery is enabled for automatic configuration from the context
     */
    public void setConfigurationDiscovered(boolean discovered)
    {
        _configurationDiscovered = discovered;
    }

    /* ------------------------------------------------------------ */
    /** Pre configure the web application.
     * <p>
     * The method is normally called from {@link #start()}. It performs
     * the discovery of the configurations to be applied to this context,
     * specifically:<ul>
     * <li>Instantiate the {@link Configuration} instances with a call to {@link #loadConfigurations()}.
     * <li>Setup the default System classes by calling {@link #loadSystemClasses()}
     * <li>Setup the default Server classes by calling <code>loadServerClasses()</code>
     * <li>Instantiates a classload (if one is not already set)
     * <li>Calls the {@link Configuration#preConfigure(WebAppContext)} method of all
     * Configuration instances.
     * </ul>
     * @throws Exception
     */
    public void preConfigure() throws Exception
    {
        // Setup configurations
        loadConfigurations();

        // Setup system classes
        loadSystemClasses();

        // Setup server classes
        loadServerClasses();

        // Configure classloader
        _ownClassLoader=false;
        if (getClassLoader()==null)
        {
            WebAppClassLoader classLoader = new WebAppClassLoader(this);
            setClassLoader(classLoader);
            _ownClassLoader=true;
        }

        if (LOG.isDebugEnabled())
        {
            ClassLoader loader = getClassLoader();
            LOG.debug("Thread Context classloader {}",loader);
            loader=loader.getParent();
            while(loader!=null)
            {
                LOG.debug("Parent class loader: {} ",loader);
                loader=loader.getParent();
            }
        }

        // Prepare for configuration
        for (Configuration configuration : _configurations)
        {
            LOG.debug("preConfigure {} with {}",this,configuration);
            configuration.preConfigure(this);
        }
    }

    /* ------------------------------------------------------------ */
    public void configure() throws Exception
    {
        // Configure webapp
        for (Configuration configuration : _configurations)
        {
            LOG.debug("configure {} with {}",this,configuration);
            configuration.configure(this);
        }
    }

    /* ------------------------------------------------------------ */
    public void postConfigure() throws Exception
    {
        // Clean up after configuration
        for (Configuration configuration : _configurations)
        {
            LOG.debug("postConfigure {} with {}",this,configuration);
            configuration.postConfigure(this);
        }
    }

    /* ------------------------------------------------------------ */
    /*
     * @see org.eclipse.thread.AbstractLifeCycle#doStart()
     */
    @Override
    protected void doStart() throws Exception
    {
        try
        {
            _metadata.setAllowDuplicateFragmentNames(isAllowDuplicateFragmentNames());
            preConfigure();
            super.doStart();
            postConfigure();

            if (isLogUrlOnStart())
                dumpUrl();
        }
        catch (Exception e)
        {
            //start up of the webapp context failed, make sure it is not started
            LOG.warn("Failed startup of context "+this, e);
            _unavailableException=e;
            setAvailable(false);
            if (isThrowUnavailableOnStartupException())
                throw e;
        }
    }

    /* ------------------------------------------------------------ */
    /*
     * @see org.eclipse.thread.AbstractLifeCycle#doStop()
     */
    @Override
    protected void doStop() throws Exception
    {
        super.doStop();

        try
        {
            for (int i=_configurations.size();i-->0;)
                _configurations.get(i).deconfigure(this);

            if (_metadata != null)
                _metadata.clear();
            _metadata=new MetaData();

        }
        finally
        {
            if (_ownClassLoader)
                setClassLoader(null);

            setAvailable(true);
            _unavailableException=null;
        }
    }

    /* ------------------------------------------------------------ */
    @Override
    public void destroy()
    {
        // Prepare for configuration
        MultiException mx=new MultiException();
        if (_configurations!=null)
        {
            for (int i=_configurations.size();i-->0;)
            {
                try
                {
                    _configurations.get(i).destroy(this);
                }
                catch(Exception e)
                {
                    mx.add(e);
                }
            }
        }
        _configurations.clear();
        super.destroy();
        mx.ifExceptionThrowRuntime();
    }


    /* ------------------------------------------------------------ */
    /*
     * Dumps the current web app name and URL to the log
     */
    private void dumpUrl()
    {
        Connector[] connectors = getServer().getConnectors();
        for (int i=0;i<connectors.length;i++)
        {
            String displayName = getDisplayName();
            if (displayName == null)
                displayName = "WebApp@"+connectors.hashCode();

            LOG.info(displayName + " at http://" + connectors[i].toString() + getContextPath());
        }
    }

    /* ------------------------------------------------------------ */
    /**
     * @return Returns the configurations.
     */
    @ManagedAttribute(value="configuration classes used to configure webapp", readonly=true)
    public String[] getConfigurationClasses()
    {
        return _configurationClasses.toArray(new String[_configurationClasses.size()]);
    }

    /* ------------------------------------------------------------ */
    /**
     * @return Returns the configurations.
     */
    public Configuration[] getConfigurations()
    {
        return _configurations.toArray(new Configuration[_configurations.size()]);
    }

    /* ------------------------------------------------------------ */
    /**
     * The default descriptor is a web.xml format file that is applied to the context before the standard WEB-INF/web.xml
     * @return Returns the defaultsDescriptor.
     */
    @ManagedAttribute(value="default web.xml deascriptor applied before standard web.xml", readonly=true)
    public String getDefaultsDescriptor()
    {
        return _defaultsDescriptor;
    }

    /* ------------------------------------------------------------ */
    /**
     * The override descriptor is a web.xml format file that is applied to the context after the standard WEB-INF/web.xml
     * @return Returns the Override Descriptor.
     */
    public String getOverrideDescriptor()
    {
        if (_overrideDescriptors.size()!=1)
            return null;
        return _overrideDescriptors.get(0);
    }

    /* ------------------------------------------------------------ */
    /**
     * An override descriptor is a web.xml format file that is applied to the context after the standard WEB-INF/web.xml
     * @return Returns the Override Descriptor list
     */
    @ManagedAttribute(value="web.xml deascriptors applied after standard web.xml", readonly=true)
    public List<String> getOverrideDescriptors()
    {
        return Collections.unmodifiableList(_overrideDescriptors);
    }

    /* ------------------------------------------------------------ */
    /**
     * @return Returns the permissions.
     */
    @Override
    public PermissionCollection getPermissions()
    {
        return _permissions;
    }

    /* ------------------------------------------------------------ */
    /**
     * @see #setServerClasses(String[])
     * @return Returns the serverClasses.
     */
    @ManagedAttribute(value="classes and packages hidden by the context classloader", readonly=true)
    public String[] getServerClasses()
    {
        if (_serverClasses == null)
            loadServerClasses();

        return _serverClasses.getPatterns();
    }

    /* ------------------------------------------------------------ */
    /** Add to the list of Server classes.
     * @param classOrPackage A fully qualified class name (eg com.foo.MyClass) 
     * or a qualified package name ending with '.' (eg com.foo.).  If the class 
     * or package has '-' it is excluded from the server classes and order is thus
     * important when added system class patterns. This argument may also be a comma 
     * separated list of classOrPackage patterns.
     * @see #setServerClasses(String[])
     * @see <a href="http://www.eclipse.org/jetty/documentation/current/jetty-classloading.html">Jetty Documentation: Classloading</a>
     */
    public void addServerClass(String classOrPackage)
    {
        if (_serverClasses == null)
            loadServerClasses();

        _serverClasses.addPattern(classOrPackage);
    }

    /* ------------------------------------------------------------ */
    /** Prepend to the list of Server classes.
     * @param classOrPackage A fully qualified class name (eg com.foo.MyClass) 
     * or a qualified package name ending with '.' (eg com.foo.).  If the class 
     * or package has '-' it is excluded from the server classes and order is thus
     * important when added system class patterns. This argument may also be a comma 
     * separated list of classOrPackage patterns.
     * @see #setServerClasses(String[])
     * @see <a href="http://www.eclipse.org/jetty/documentation/current/jetty-classloading.html">Jetty Documentation: Classloading</a>
     */
    public void prependServerClass(String classOrPackage)
    {
        if (_serverClasses == null)
            loadServerClasses();

        _serverClasses.prependPattern(classOrPackage);
    }

    /* ------------------------------------------------------------ */
    /**
     * @see #setSystemClasses(String[])
     * @return Returns the systemClasses.
     */
    @ManagedAttribute(value="classes and packages given priority by context classloader", readonly=true)
    public String[] getSystemClasses()
    {
        if (_systemClasses == null)
            loadSystemClasses();

        return _systemClasses.getPatterns();
    }

    /* ------------------------------------------------------------ */
    /** Add to the list of System classes.
     * @param classOrPackage A fully qualified class name (eg com.foo.MyClass) 
     * or a qualified package name ending with '.' (eg com.foo.).  If the class 
     * or package has '-' it is excluded from the system classes and order is thus
     * important when added system class patterns.  This argument may also be a comma 
     * separated list of classOrPackage patterns.
     * @see #setSystemClasses(String[])
     * @see <a href="http://www.eclipse.org/jetty/documentation/current/jetty-classloading.html">Jetty Documentation: Classloading</a>
     */
    public void addSystemClass(String classOrPackage)
    {
        if (_systemClasses == null)
            loadSystemClasses();

        _systemClasses.addPattern(classOrPackage);
    }


    /* ------------------------------------------------------------ */
    /** Prepend to the list of System classes.
     * @param classOrPackage A fully qualified class name (eg com.foo.MyClass) 
     * or a qualified package name ending with '.' (eg com.foo.).  If the class 
     * or package has '-' it is excluded from the system classes and order is thus
     * important when added system class patterns.This argument may also be a comma 
     * separated list of classOrPackage patterns.
     * @see #setSystemClasses(String[])
     * @see <a href="http://www.eclipse.org/jetty/documentation/current/jetty-classloading.html">Jetty Documentation: Classloading</a>
     */
    public void prependSystemClass(String classOrPackage)
    {
        if (_systemClasses == null)
            loadSystemClasses();

        _systemClasses.prependPattern(classOrPackage);
    }

    /* ------------------------------------------------------------ */
    @Override
    public boolean isServerClass(String name)
    {
        if (_serverClasses == null)
            loadServerClasses();

        return _serverClasses.match(name);
    }

    /* ------------------------------------------------------------ */
    @Override
    public boolean isSystemClass(String name)
    {
        if (_systemClasses == null)
            loadSystemClasses();

        return _systemClasses.match(name);
    }

    /* ------------------------------------------------------------ */
    protected void loadSystemClasses()
    {
        if (_systemClasses != null)
            return;

        //look for a Server attribute with the list of System classes
        //to apply to every web application. If not present, use our defaults.
        Server server = getServer();
        if (server != null)
        {
            Object systemClasses = server.getAttribute(SERVER_SYS_CLASSES);
            if (systemClasses != null && systemClasses instanceof String[])
                _systemClasses = new ClasspathPattern((String[])systemClasses);
        }

        if (_systemClasses == null)
            _systemClasses = new ClasspathPattern(__dftSystemClasses);
    }

    /* ------------------------------------------------------------ */
    private void loadServerClasses()
    {
        if (_serverClasses != null)
        {
            return;
        }

        // look for a Server attribute with the list of Server classes
        // to apply to every web application. If not present, use our defaults.
        Server server = getServer();
        if (server != null)
        {
            Object serverClasses = server.getAttribute(SERVER_SRV_CLASSES);
            if (serverClasses != null && serverClasses instanceof String[])
            {
                _serverClasses = new ClasspathPattern((String[])serverClasses);
            }
        }

        if (_serverClasses == null)
        {
            _serverClasses = new ClasspathPattern(__dftServerClasses);
        }
    }

    /* ------------------------------------------------------------ */
    /**
     * @return Returns the war as a file or URL string (Resource)
     */
    @ManagedAttribute(value="war file location", readonly=true)
    public String getWar()
    {
        if (_war==null)
            _war=getResourceBase();
        return _war;
    }

    /* ------------------------------------------------------------ */
    public Resource getWebInf() throws IOException
    {
        if (super.getBaseResource() == null)
            return null;

        // Iw there a WEB-INF directory?
        Resource web_inf= super.getBaseResource().addPath("WEB-INF/");
        if (!web_inf.exists() || !web_inf.isDirectory())
            return null;

        return web_inf;
    }

    /* ------------------------------------------------------------ */
    /**
     * @return Returns the distributable.
     */
    @ManagedAttribute("web application distributable")
    public boolean isDistributable()
    {
        return _distributable;
    }

    /* ------------------------------------------------------------ */
    /**
     * @return Returns the extractWAR.
     */
    @ManagedAttribute(value="extract war", readonly=true)
    public boolean isExtractWAR()
    {
        return _extractWAR;
    }

    /* ------------------------------------------------------------ */
    /**
     * @return True if the webdir is copied (to allow hot replacement of jars on windows)
     */
    @ManagedAttribute(value="webdir copied on deploy (allows hot replacement on windows)", readonly=true)
    public boolean isCopyWebDir()
    {
        return _copyDir;
    }

    /* ------------------------------------------------------------ */
    /**
     * @return True if the web-inf lib and classes directories are copied (to allow hot replacement of jars on windows)
     */
    public boolean isCopyWebInf()
    {
        return _copyWebInf;
    }

    /* ------------------------------------------------------------ */
    /**
     * @return True if the classloader should delegate first to the parent
     * classloader (standard java behaviour) or false if the classloader
     * should first try to load from WEB-INF/lib or WEB-INF/classes (servlet
     * spec recommendation). Default is false or can be set by the system 
     * property org.eclipse.jetty.server.webapp.parentLoaderPriority
     */
    @Override
    @ManagedAttribute(value="parent classloader given priority", readonly=true)
    public boolean isParentLoaderPriority()
    {
        return _parentLoaderPriority;
    }


    /* ------------------------------------------------------------ */
    public static String[] getDefaultConfigurationClasses ()
    {
        return DEFAULT_CONFIGURATION_CLASSES;
    }

    /* ------------------------------------------------------------ */
    public String[] getDefaultServerClasses ()
    {
        return __dftServerClasses;
    }

    /* ------------------------------------------------------------ */
    public String[] getDefaultSystemClasses ()
    {
        return __dftSystemClasses;
    }

    /* ------------------------------------------------------------ */
    protected void loadConfigurations()
    	throws Exception
    {
        //if the configuration instances have been set explicitly, use them
        if (_configurations.size()>0)
            return;
        
        if (_configurationClasses.size()==0)
            _configurationClasses.addAll(Configuration.ClassList.serverDefault(getServer()));
        for (String configClass : _configurationClasses)
            _configurations.add((Configuration)Loader.loadClass(this.getClass(), configClass).newInstance());
    }

    /* ------------------------------------------------------------ */
    @Override
    public String toString()
    {
        if (_war!=null)
        {
            String war=_war;
            if (war.indexOf("/webapps/")>=0)
                war=war.substring(war.indexOf("/webapps/")+8);
            return super.toString()+"{"+war+"}";
        }
        return super.toString();
    }

    /* ------------------------------------------------------------ */
    /**
     * @param configurations The configuration class names.  If setConfigurations is not called
     * these classes are used to create a configurations array.
     */
    public void setConfigurationClasses(String[] configurations)
    {
        if (isRunning())
            throw new IllegalStateException();
        _configurationClasses.clear();
        if (configurations!=null)
            _configurationClasses.addAll(Arrays.asList(configurations));
        _configurations.clear();
    }

    public void setConfigurationClasses(List<String> configurations)
    {
        setConfigurationClasses(configurations.toArray(new String[configurations.size()]));
    }
    
    /* ------------------------------------------------------------ */
    /**
     * @param configurations The configurations to set.
     */
    public void setConfigurations(Configuration[] configurations)
    {
        if (isRunning())
            throw new IllegalStateException();
        _configurations.clear();
        if (configurations!=null)
            _configurations.addAll(Arrays.asList(configurations));
    }

    /* ------------------------------------------------------------ */
    /**
     * The default descriptor is a web.xml format file that is applied to the context before the standard WEB-INF/web.xml
     * @param defaultsDescriptor The defaultsDescriptor to set.
     */
    public void setDefaultsDescriptor(String defaultsDescriptor)
    {
        _defaultsDescriptor = defaultsDescriptor;
    }

    /* ------------------------------------------------------------ */
    /**
     * The override descriptor is a web.xml format file that is applied to the context after the standard WEB-INF/web.xml
     * @param overrideDescriptor The overrideDescritpor to set.
     */
    public void setOverrideDescriptor(String overrideDescriptor)
    {
        _overrideDescriptors.clear();
        _overrideDescriptors.add(overrideDescriptor);
    }

    /* ------------------------------------------------------------ */
    /**
     * The override descriptor is a web.xml format file that is applied to the context after the standard WEB-INF/web.xml
     * @param overrideDescriptors The overrideDescriptors (file or URL) to set.
     */
    public void setOverrideDescriptors(List<String> overrideDescriptors)
    {
        _overrideDescriptors.clear();
        _overrideDescriptors.addAll(overrideDescriptors);
    }

    /* ------------------------------------------------------------ */
    /**
     * The override descriptor is a web.xml format file that is applied to the context after the standard WEB-INF/web.xml
     * @param overrideDescriptor The overrideDescriptor (file or URL) to add.
     */
    public void addOverrideDescriptor(String overrideDescriptor)
    {
        _overrideDescriptors.add(overrideDescriptor);
    }

    /* ------------------------------------------------------------ */
    /**
     * @return the web.xml descriptor to use. If set to null, WEB-INF/web.xml is used if it exists.
     */
    @ManagedAttribute(value="standard web.xml descriptor", readonly=true)
    public String getDescriptor()
    {
        return _descriptor;
    }

    /* ------------------------------------------------------------ */
    /**
     * @param descriptor the web.xml descriptor to use. If set to null, WEB-INF/web.xml is used if it exists.
     */
    public void setDescriptor(String descriptor)
    {
        _descriptor=descriptor;
    }

    /* ------------------------------------------------------------ */
    /**
     * @param distributable The distributable to set.
     */
    public void setDistributable(boolean distributable)
    {
        this._distributable = distributable;
    }

    /* ------------------------------------------------------------ */
    @Override
    public void setEventListeners(EventListener[] eventListeners)
    {
        if (_sessionHandler!=null)
            _sessionHandler.clearEventListeners();

        super.setEventListeners(eventListeners);
    }

    /* ------------------------------------------------------------ */
    /** Add EventListener
     * Convenience method that calls {@link #setEventListeners(EventListener[])}
     * @param listener
     */
    @Override
    public void addEventListener(EventListener listener)
    {
        super.addEventListener(listener);
        if ((listener instanceof HttpSessionActivationListener)
            || (listener instanceof HttpSessionAttributeListener)
            || (listener instanceof HttpSessionBindingListener)
            || (listener instanceof HttpSessionListener)
            || (listener instanceof HttpSessionIdListener))
        {
            if (_sessionHandler!=null)
                _sessionHandler.addEventListener(listener);
        }
    }
    
    @Override
    public void removeEventListener(EventListener listener)
    {
        super.removeEventListener(listener);
        if ((listener instanceof HttpSessionActivationListener)
            || (listener instanceof HttpSessionAttributeListener)
            || (listener instanceof HttpSessionBindingListener)
            || (listener instanceof HttpSessionListener)
            || (listener instanceof HttpSessionIdListener))
        {
            if (_sessionHandler!=null)
                _sessionHandler.removeEventListener(listener);
        }
        
    }


    /* ------------------------------------------------------------ */
    /**
     * @param extractWAR True if war files are extracted
     */
    public void setExtractWAR(boolean extractWAR)
    {
        _extractWAR = extractWAR;
    }

    /* ------------------------------------------------------------ */
    /**
     * @param copy True if the webdir is copied (to allow hot replacement of jars)
     */
    public void setCopyWebDir(boolean copy)
    {
        _copyDir = copy;
    }

    /* ------------------------------------------------------------ */
    /**
     * @param copyWebInf True if the web-inf lib and classes directories are copied (to allow hot replacement of jars on windows)
     */
    public void setCopyWebInf(boolean copyWebInf)
    {
        _copyWebInf = copyWebInf;
    }

    /* ------------------------------------------------------------ */
    /**
     * @param java2compliant True if the classloader should delegate first to the parent
     * classloader (standard java behaviour) or false if the classloader
     * should first try to load from WEB-INF/lib or WEB-INF/classes (servlet
     * spec recommendation).  Default is false or can be set by the system 
     * property org.eclipse.jetty.server.webapp.parentLoaderPriority
     */
    public void setParentLoaderPriority(boolean java2compliant)
    {
        _parentLoaderPriority = java2compliant;
    }

    /* ------------------------------------------------------------ */
    /**
     * @param permissions The permissions to set.
     */
    public void setPermissions(PermissionCollection permissions)
    {
        _permissions = permissions;
    }

    /**
     * Set the context white list
     *
     * In certain circumstances you want may want to deny access of one webapp from another
     * when you may not fully trust the webapp.  Setting this white list will enable a
     * check when a servlet called getContext(String), validating that the uriInPath
     * for the given webapp has been declaratively allows access to the context.
     * @param contextWhiteList
     */
    public void setContextWhiteList(String[] contextWhiteList)
    {
        _contextWhiteList = contextWhiteList;
    }

    /* ------------------------------------------------------------ */
    /**
     * Set the server classes patterns.
     * <p>
     * Server classes/packages are classes used to implement the server and are hidden
     * from the context.  If the context needs to load these classes, it must have its
     * own copy of them in WEB-INF/lib or WEB-INF/classes.
     * A class pattern is a string of one of the forms:<dl>
     * <dt>org.package.Classname</dt><dd>Match a specific class</dd>
     * <dt>org.package.</dt><dd>Match a specific package hierarchy</dd>
     * <dt>-org.package.Classname</dt><dd>Exclude a specific class</dd>
     * <dt>-org.package.</dt><dd>Exclude a specific package hierarchy</dd>
     * </dl>
     * @param serverClasses The serverClasses to set.
     */
    public void setServerClasses(String[] serverClasses)
    {
        _serverClasses = new ClasspathPattern(serverClasses);
    }

    /* ------------------------------------------------------------ */
    /**
     * Set the system classes patterns.
     * <p>
     * System classes/packages are classes provided by the JVM and that
     * cannot be replaced by classes of the same name from WEB-INF,
     * regardless of the value of {@link #setParentLoaderPriority(boolean)}.
     * A class pattern is a string of one of the forms:<dl>
     * <dt>org.package.Classname</dt><dd>Match a specific class</dd>
     * <dt>org.package.</dt><dd>Match a specific package hierarchy</dd>
     * <dt>-org.package.Classname</dt><dd>Exclude a specific class</dd>
     * <dt>-org.package.</dt><dd>Exclude a specific package hierarchy</dd>
     * </dl>
     * @param systemClasses The systemClasses to set.
     */
    public void setSystemClasses(String[] systemClasses)
    {
        _systemClasses = new ClasspathPattern(systemClasses);
    }


    /* ------------------------------------------------------------ */
    /** Set temporary directory for context.
     * The javax.servlet.context.tempdir attribute is also set.
     * @param dir Writable temporary directory.
     */
    public void setTempDirectory(File dir)
    {
        if (isStarted())
            throw new IllegalStateException("Started");

        if (dir!=null)
        {
            try{dir=new File(dir.getCanonicalPath());}
            catch (IOException e){LOG.warn(Log.EXCEPTION,e);}
        }

        if (dir!=null && !dir.exists())
        {
            dir.mkdir();
            dir.deleteOnExit();
        }

        if (dir!=null && ( !dir.exists() || !dir.isDirectory() || !dir.canWrite()))
            throw new IllegalArgumentException("Bad temp directory: "+dir);

        try
        {
            if (dir!=null)
                dir=dir.getCanonicalFile();
        }
        catch(Exception e)
        {
            LOG.warn(e);
        }
        _tmpDir=dir;
        setAttribute(TEMPDIR,_tmpDir);
    }

    /* ------------------------------------------------------------ */
    @ManagedAttribute(value="temporary directory location", readonly=true)
    public File getTempDirectory ()
    {
        return _tmpDir;
    }

    /* ------------------------------------------------------------ */
    /**
     * @param war The war to set as a file name or URL
     */
    public void setWar(String war)
    {
        _war = war;
    }

    /* ------------------------------------------------------------ */
    /**
     * @return Comma or semicolon separated path of filenames or URLs
     * pointing to directories or jar files. Directories should end
     * with '/'.
     */
    @Override
    @ManagedAttribute(value="extra classpath for context classloader", readonly=true)
    public String getExtraClasspath()
    {
        return _extraClasspath;
    }

    /* ------------------------------------------------------------ */
    /**
     * @param extraClasspath Comma or semicolon separated path of filenames or URLs
     * pointing to directories or jar files. Directories should end
     * with '/'.
     */
    public void setExtraClasspath(String extraClasspath)
    {
        _extraClasspath=extraClasspath;
    }

    /* ------------------------------------------------------------ */
    public boolean isLogUrlOnStart()
    {
        return _logUrlOnStart;
    }

    /* ------------------------------------------------------------ */
    /**
     * Sets whether or not the web app name and URL is logged on startup
     *
     * @param logOnStart whether or not the log message is created
     */
    public void setLogUrlOnStart(boolean logOnStart)
    {
        this._logUrlOnStart = logOnStart;
    }

    /* ------------------------------------------------------------ */
    @Override
    public void setServer(Server server)
    {
        super.setServer(server);
    }

    /* ------------------------------------------------------------ */
    public boolean isAllowDuplicateFragmentNames()
    {
        return _allowDuplicateFragmentNames;
    }

    /* ------------------------------------------------------------ */
    public void setAllowDuplicateFragmentNames(boolean allowDuplicateFragmentNames)
    {
        _allowDuplicateFragmentNames = allowDuplicateFragmentNames;
    }

    /* ------------------------------------------------------------ */
    public void setThrowUnavailableOnStartupException (boolean throwIfStartupException) {
        _throwUnavailableOnStartupException = throwIfStartupException;
    }

    /* ------------------------------------------------------------ */
    public boolean isThrowUnavailableOnStartupException () {
        return _throwUnavailableOnStartupException;
    }

    /* ------------------------------------------------------------ */
    @Override
    protected void startContext()
        throws Exception
    {
        configure();

        //resolve the metadata
        _metadata.resolve(this);

        super.startContext();
    }
       
    /* ------------------------------------------------------------ */    
    @Override
    public Set<String> setServletSecurity(Dynamic registration, ServletSecurityElement servletSecurityElement)
    {
        Set<String> unchangedURLMappings = new HashSet<String>();
        //From javadoc for ServletSecurityElement:
        /*
        If a URL pattern of this ServletRegistration is an exact target of a security-constraint that 
        was established via the portable deployment descriptor, then this method does not change the 
        security-constraint for that pattern, and the pattern will be included in the return value.

        If a URL pattern of this ServletRegistration is an exact target of a security constraint 
        that was established via the ServletSecurity annotation or a previous call to this method, 
        then this method replaces the security constraint for that pattern.

        If a URL pattern of this ServletRegistration is neither the exact target of a security constraint 
        that was established via the ServletSecurity annotation or a previous call to this method, 
        nor the exact target of a security-constraint in the portable deployment descriptor, then 
        this method establishes the security constraint for that pattern from the argument ServletSecurityElement. 
         */

        Collection<String> pathMappings = registration.getMappings();
        if (pathMappings != null)
        {
            ConstraintSecurityHandler.createConstraint(registration.getName(), servletSecurityElement);

            for (String pathSpec:pathMappings)
            {
                Origin origin = getMetaData().getOrigin("constraint.url."+pathSpec);
               
                switch (origin)
                {
                    case NotSet:
                    {
                        //No mapping for this url already established
                        List<ConstraintMapping> mappings = ConstraintSecurityHandler.createConstraintsWithMappingsForPath(registration.getName(), pathSpec, servletSecurityElement);
                        for (ConstraintMapping m:mappings)
                            ((ConstraintAware)getSecurityHandler()).addConstraintMapping(m);
                        ((ConstraintAware)getSecurityHandler()).checkPathsWithUncoveredHttpMethods();
                        getMetaData().setOrigin("constraint.url."+pathSpec, Origin.API);
                        break;
                    }
                    case WebXml:
                    case WebDefaults:
                    case WebOverride:
                    case WebFragment:
                    {
                        //a mapping for this url was created in a descriptor, which overrides everything
                        unchangedURLMappings.add(pathSpec);
                        break;
                    }
                    case Annotation:
                    case API:
                    {
                        //mapping established via an annotation or by previous call to this method,
                        //replace the security constraint for this pattern
                        List<ConstraintMapping> constraintMappings = ConstraintSecurityHandler.removeConstraintMappingsForPath(pathSpec, ((ConstraintAware)getSecurityHandler()).getConstraintMappings());
                       
                        List<ConstraintMapping> freshMappings = ConstraintSecurityHandler.createConstraintsWithMappingsForPath(registration.getName(), pathSpec, servletSecurityElement);
                        constraintMappings.addAll(freshMappings);
                           
                        ((ConstraintSecurityHandler)getSecurityHandler()).setConstraintMappings(constraintMappings);
                        ((ConstraintAware)getSecurityHandler()).checkPathsWithUncoveredHttpMethods();
                        break;
                    }
                }
            }
        }
        
        return unchangedURLMappings;
    }



    /* ------------------------------------------------------------ */
    public class Context extends ServletContextHandler.Context
    {
       
        /* ------------------------------------------------------------ */
        @Override
        public void checkListener(Class<? extends EventListener> listener) throws IllegalStateException
        {
            try
            {
                super.checkListener(listener);
            }
            catch (IllegalArgumentException e)
            {
                //not one of the standard servlet listeners, check our extended session listener types
                boolean ok = false;
                for (Class l:SessionHandler.SESSION_LISTENER_TYPES)
                {
                    if (l.isAssignableFrom(listener))
                    {
                        ok = true;
                        break;
                    }
                }
                if (!ok)
                    throw new IllegalArgumentException("Inappropriate listener type "+listener.getName());
            }
        }

        /* ------------------------------------------------------------ */
        @Override
        public URL getResource(String path) throws MalformedURLException
        {
            Resource resource=WebAppContext.this.getResource(path);
            if (resource==null || !resource.exists())
                return null;

            // Should we go to the original war?
            if (resource.isDirectory() && resource instanceof ResourceCollection && !WebAppContext.this.isExtractWAR())
            {
                Resource[] resources = ((ResourceCollection)resource).getResources();
                for (int i=resources.length;i-->0;)
                {
                    if (resources[i].getName().startsWith("jar:file"))
                        return resources[i].getURL();
                }
            }

            return resource.getURL();
        }

        /* ------------------------------------------------------------ */
        @Override
        public ServletContext getContext(String uripath)
        {
            ServletContext servletContext = super.getContext(uripath);

            if ( servletContext != null && _contextWhiteList != null )
            {
                for ( String context : _contextWhiteList )
                {
                    if ( context.equals(uripath) )
                    {
                        return servletContext;
                    }
                }

                return null;
            }
            else
            {
                return servletContext;
            }
        }
        
    }

    /* ------------------------------------------------------------ */
    public MetaData getMetaData()
    {
        return _metadata;
    }

}<|MERGE_RESOLUTION|>--- conflicted
+++ resolved
@@ -94,12 +94,7 @@
 
     private String[] __dftProtectedTargets = {"/web-inf", "/meta-inf"};
 
-<<<<<<< HEAD
-  
-    public static String[] DEFAULT_CONFIGURATION_CLASSES =
-=======
     public static final String[] DEFAULT_CONFIGURATION_CLASSES =
->>>>>>> 767faece
     {
         "org.eclipse.jetty.webapp.WebInfConfiguration",
         "org.eclipse.jetty.webapp.WebXmlConfiguration",
