--- conflicted
+++ resolved
@@ -9,11 +9,7 @@
   <artifactId>jetty-webapp</artifactId>
   <name>Jetty :: Webapp Application Support</name>
   <description>Jetty web application support</description>
-<<<<<<< HEAD
-  <url>http://www.eclipse.org/jetty</url>
 
-=======
->>>>>>> 3423375a
   <properties>
     <bundle-symbolic-name>${project.groupId}.webapp</bundle-symbolic-name>
   </properties>
