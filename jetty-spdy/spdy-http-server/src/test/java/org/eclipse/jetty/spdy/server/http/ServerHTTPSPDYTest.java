//
//  ========================================================================
//  Copyright (c) 1995-2013 Mort Bay Consulting Pty. Ltd.
//  ------------------------------------------------------------------------
//  All rights reserved. This program and the accompanying materials
//  are made available under the terms of the Eclipse Public License v1.0
//  and Apache License v2.0 which accompanies this distribution.
//
//      The Eclipse Public License is available at
//      http://www.eclipse.org/legal/epl-v10.html
//
//      The Apache License v2.0 is available at
//      http://www.opensource.org/licenses/apache2.0.php
//
//  You may elect to redistribute this code under either of these licenses.
//  ========================================================================
//

package org.eclipse.jetty.spdy.server.http;

import java.io.ByteArrayOutputStream;
import java.io.IOException;
import java.io.InputStream;
import java.io.OutputStream;
import java.nio.ByteBuffer;
import java.nio.charset.Charset;
import java.util.Arrays;
import java.util.concurrent.CountDownLatch;
import java.util.concurrent.TimeUnit;
import java.util.concurrent.atomic.AtomicInteger;

import javax.servlet.ServletException;
import javax.servlet.ServletOutputStream;
import javax.servlet.http.Cookie;
import javax.servlet.http.HttpServletRequest;
import javax.servlet.http.HttpServletResponse;

import org.eclipse.jetty.continuation.Continuation;
import org.eclipse.jetty.continuation.ContinuationSupport;
import org.eclipse.jetty.server.HttpChannel;
import org.eclipse.jetty.server.Request;
import org.eclipse.jetty.server.handler.AbstractHandler;
import org.eclipse.jetty.spdy.api.BytesDataInfo;
import org.eclipse.jetty.spdy.api.DataInfo;
import org.eclipse.jetty.spdy.api.ReplyInfo;
import org.eclipse.jetty.spdy.api.Session;
import org.eclipse.jetty.spdy.api.Stream;
import org.eclipse.jetty.spdy.api.StreamFrameListener;
import org.eclipse.jetty.spdy.api.StringDataInfo;
import org.eclipse.jetty.spdy.api.SynInfo;
import org.eclipse.jetty.util.Fields;
import org.eclipse.jetty.util.log.StdErrLog;
import org.junit.Assert;
import org.junit.Test;

import static org.hamcrest.CoreMatchers.containsString;
import static org.hamcrest.CoreMatchers.is;
import static org.junit.Assert.assertEquals;
import static org.junit.Assert.assertNotNull;
import static org.junit.Assert.assertThat;
import static org.junit.Assert.assertTrue;

public class ServerHTTPSPDYTest extends AbstractHTTPSPDYTest
{
    public ServerHTTPSPDYTest(short version)
    {
        super(version);
    }

    @Test
    public void testSimpleGET() throws Exception
    {
        final String path = "/foo";
        final CountDownLatch handlerLatch = new CountDownLatch(1);
        Session session = startClient(version, startHTTPServer(version, new AbstractHandler()
        {
            @Override
            public void handle(String target, Request request, HttpServletRequest httpRequest, HttpServletResponse httpResponse)
                    throws IOException, ServletException
            {
                request.setHandled(true);
                assertEquals("GET", httpRequest.getMethod());
                assertEquals(path, target);
                assertEquals(path, httpRequest.getRequestURI());
                assertThat("accept-encoding is set to gzip, even if client didn't set it",
                        httpRequest.getHeader("accept-encoding"), containsString("gzip"));
                assertThat(httpRequest.getHeader("host"), is("localhost:" + connector.getLocalPort()));
                handlerLatch.countDown();
            }
        }), null);

        Fields headers = SPDYTestUtils.createHeaders("localhost", connector.getLocalPort(), version, "GET", path);
        final CountDownLatch replyLatch = new CountDownLatch(1);
        session.syn(new SynInfo(headers, true), new StreamFrameListener.Adapter()
        {
            @Override
            public void onReply(Stream stream, ReplyInfo replyInfo)
            {
                assertTrue(replyInfo.isClose());
                Fields replyHeaders = replyInfo.getHeaders();
                assertTrue(replyHeaders.get(HTTPSPDYHeader.STATUS.name(version)).value().contains("200"));
                replyLatch.countDown();
            }
        });
        assertTrue(handlerLatch.await(5, TimeUnit.SECONDS));
        assertTrue(replyLatch.await(5, TimeUnit.SECONDS));
    }

    @Test
    public void testGETWithQueryString() throws Exception
    {
        final String path = "/foo";
        final String query = "p=1";
        final String uri = path + "?" + query;
        final CountDownLatch handlerLatch = new CountDownLatch(1);
        Session session = startClient(version, startHTTPServer(version, new AbstractHandler()
        {
            @Override
            public void handle(String target, Request request, HttpServletRequest httpRequest, HttpServletResponse httpResponse)
                    throws IOException, ServletException
            {
                request.setHandled(true);
                assertEquals("GET", httpRequest.getMethod());
                assertEquals(path, target);
                assertEquals(path, httpRequest.getRequestURI());
                assertEquals(query, httpRequest.getQueryString());
                handlerLatch.countDown();
            }
        }), null);

        Fields headers = SPDYTestUtils.createHeaders("localhost", connector.getPort(), version, "GET", uri);
        final CountDownLatch replyLatch = new CountDownLatch(1);
        session.syn(new SynInfo(headers, true), new StreamFrameListener.Adapter()
        {
            @Override
            public void onReply(Stream stream, ReplyInfo replyInfo)
            {
                assertTrue(replyInfo.isClose());
                Fields replyHeaders = replyInfo.getHeaders();
                assertTrue(replyHeaders.get(HTTPSPDYHeader.STATUS.name(version)).value().contains("200"));
                replyLatch.countDown();
            }
        });
        assertTrue(handlerLatch.await(5, TimeUnit.SECONDS));
        assertTrue(replyLatch.await(5, TimeUnit.SECONDS));
    }

    @Test
    public void testGETWithCookies() throws Exception
    {
        final String path = "/foo";
        final String uri = path;
        final String cookie1 = "cookie1";
        final String cookie2 = "cookie2";
        final String cookie1Value = "cookie 1 value";
        final String cookie2Value = "cookie 2 value";
        final CountDownLatch handlerLatch = new CountDownLatch(1);
        Session session = startClient(version, startHTTPServer(version, new AbstractHandler()
        {
            @Override
            public void handle(String target, Request request, HttpServletRequest httpRequest, HttpServletResponse httpResponse)
                    throws IOException, ServletException
            {
                request.setHandled(true);
                httpResponse.addCookie(new Cookie(cookie1, cookie1Value));
                httpResponse.addCookie(new Cookie(cookie2, cookie2Value));
                assertThat("method is GET", httpRequest.getMethod(), is("GET"));
                assertThat("target is /foo", target, is(path));
                assertThat("requestUri is /foo", httpRequest.getRequestURI(), is(path));
                handlerLatch.countDown();
            }
        }), null);

        Fields headers = SPDYTestUtils.createHeaders("localhost", connector.getPort(), version, "GET", uri);
        final CountDownLatch replyLatch = new CountDownLatch(1);
        session.syn(new SynInfo(headers, true), new StreamFrameListener.Adapter()
        {
            @Override
            public void onReply(Stream stream, ReplyInfo replyInfo)
            {
                assertThat("isClose is true", replyInfo.isClose(), is(true));
                Fields replyHeaders = replyInfo.getHeaders();
                assertThat("response code is 200 OK", replyHeaders.get(HTTPSPDYHeader.STATUS.name(version)).value()
                        .contains("200"), is(true));
                assertThat(replyInfo.getHeaders().get("Set-Cookie").values()[0], is(cookie1 + "=\"" + cookie1Value +
                        "\""));
                assertThat(replyInfo.getHeaders().get("Set-Cookie").values()[1], is(cookie2 + "=\"" + cookie2Value +
                        "\""));
                replyLatch.countDown();
            }
        });
        assertTrue(handlerLatch.await(5, TimeUnit.SECONDS));
        assertTrue(replyLatch.await(5, TimeUnit.SECONDS));
    }

    @Test
    public void testHEAD() throws Exception
    {
        final String path = "/foo";
        final CountDownLatch handlerLatch = new CountDownLatch(1);
        Session session = startClient(version, startHTTPServer(version, new AbstractHandler()
        {
            @Override
            public void handle(String target, Request request, HttpServletRequest httpRequest, HttpServletResponse httpResponse)
                    throws IOException, ServletException
            {
                request.setHandled(true);
                assertEquals("HEAD", httpRequest.getMethod());
                assertEquals(path, target);
                assertEquals(path, httpRequest.getRequestURI());
                handlerLatch.countDown();
            }
        }), null);

        Fields headers = SPDYTestUtils.createHeaders("localhost", connector.getPort(), version, "HEAD", path);
        final CountDownLatch replyLatch = new CountDownLatch(1);
        session.syn(new SynInfo(headers, true), new StreamFrameListener.Adapter()
        {
            @Override
            public void onReply(Stream stream, ReplyInfo replyInfo)
            {
                assertTrue(replyInfo.isClose());
                Fields replyHeaders = replyInfo.getHeaders();
                assertTrue(replyHeaders.get(HTTPSPDYHeader.STATUS.name(version)).value().contains("200"));
                replyLatch.countDown();
            }
        });
        assertTrue(handlerLatch.await(5, TimeUnit.SECONDS));
        assertTrue(replyLatch.await(5, TimeUnit.SECONDS));
    }

    @Test
    public void testPOSTWithParameters() throws Exception
    {
        final String path = "/foo";
        final String data = "a=1&b=2";
        final CountDownLatch handlerLatch = new CountDownLatch(1);
        Session session = startClient(version, startHTTPServer(version, new AbstractHandler()
        {
            @Override
            public void handle(String target, Request request, HttpServletRequest httpRequest, HttpServletResponse httpResponse)
                    throws IOException, ServletException
            {
                request.setHandled(true);
                assertEquals("POST", httpRequest.getMethod());
                assertEquals("1", httpRequest.getParameter("a"));
                assertEquals("2", httpRequest.getParameter("b"));
                assertNotNull(httpRequest.getRemoteHost());
                assertNotNull(httpRequest.getRemotePort());
                assertNotNull(httpRequest.getRemoteAddr());
                assertNotNull(httpRequest.getLocalPort());
                assertNotNull(httpRequest.getLocalName());
                assertNotNull(httpRequest.getLocalAddr());
                assertNotNull(httpRequest.getServerPort());
                assertNotNull(httpRequest.getServerName());
                handlerLatch.countDown();
            }
        }), null);

        Fields headers = SPDYTestUtils.createHeaders("localhost", connector.getPort(), version, "POST", path);
        headers.put("content-type", "application/x-www-form-urlencoded");
        final CountDownLatch replyLatch = new CountDownLatch(1);
        Stream stream = session.syn(new SynInfo(5, TimeUnit.SECONDS, headers, false, (byte)0),
                new StreamFrameListener.Adapter()
                {
                    @Override
                    public void onReply(Stream stream, ReplyInfo replyInfo)
                    {
                        assertTrue(replyInfo.isClose());
                        Fields replyHeaders = replyInfo.getHeaders();
                        assertTrue(replyHeaders.get(HTTPSPDYHeader.STATUS.name(version)).value().contains("200"));
                        replyLatch.countDown();
                    }
                });
        stream.data(new StringDataInfo(data, true));

        assertTrue(handlerLatch.await(5, TimeUnit.SECONDS));
        assertTrue(replyLatch.await(5, TimeUnit.SECONDS));
    }

    @Test
    public void testPOSTWithParametersInTwoFramesTwoReads() throws Exception
    {
        final String path = "/foo";
        final String data1 = "a=1&";
        final String data2 = "b=2";
        final CountDownLatch handlerLatch = new CountDownLatch(1);
        Session session = startClient(version, startHTTPServer(version, new AbstractHandler()
        {
            @Override
            public void handle(String target, Request request, HttpServletRequest httpRequest, HttpServletResponse httpResponse)
                    throws IOException, ServletException
            {
                request.setHandled(true);
                assertEquals("POST", httpRequest.getMethod());
                assertEquals("1", httpRequest.getParameter("a"));
                assertEquals("2", httpRequest.getParameter("b"));
                handlerLatch.countDown();
            }
        }), null);

        Fields headers = SPDYTestUtils.createHeaders("localhost", connector.getPort(), version, "POST", path);
        headers.put("content-type", "application/x-www-form-urlencoded");
        final CountDownLatch replyLatch = new CountDownLatch(1);
        Stream stream = session.syn(new SynInfo(5, TimeUnit.SECONDS, headers, false, (byte)0),
                new StreamFrameListener.Adapter()
                {
                    @Override
                    public void onReply(Stream stream, ReplyInfo replyInfo)
                    {
                        assertTrue(replyInfo.isClose());
                        Fields replyHeaders = replyInfo.getHeaders();
                        assertTrue(replyHeaders.get(HTTPSPDYHeader.STATUS.name(version)).value().contains("200"));
                        replyLatch.countDown();
                    }
                });
        // Sleep between the data frames so that they will be read in 2 reads
        stream.data(new StringDataInfo(data1, false));
        Thread.sleep(1000);
        stream.data(new StringDataInfo(data2, true));

        assertTrue(handlerLatch.await(5, TimeUnit.SECONDS));
        assertTrue(replyLatch.await(5, TimeUnit.SECONDS));
    }

    @Test
    public void testPOSTWithParametersInTwoFramesOneRead() throws Exception
    {
        final String path = "/foo";
        final String data1 = "a=1&";
        final String data2 = "b=2";
        final CountDownLatch handlerLatch = new CountDownLatch(1);
        Session session = startClient(version, startHTTPServer(version, new AbstractHandler()
        {
            @Override
            public void handle(String target, Request request, HttpServletRequest httpRequest, HttpServletResponse httpResponse)
                    throws IOException, ServletException
            {
                request.setHandled(true);
                assertEquals("POST", httpRequest.getMethod());
                assertEquals("1", httpRequest.getParameter("a"));
                assertEquals("2", httpRequest.getParameter("b"));
                handlerLatch.countDown();
            }
        }), null);

        Fields headers = SPDYTestUtils.createHeaders("localhost", connector.getPort(), version, "POST", path);
        headers.put("content-type", "application/x-www-form-urlencoded");
        final CountDownLatch replyLatch = new CountDownLatch(1);
        Stream stream = session.syn(new SynInfo(5, TimeUnit.SECONDS, headers, false, (byte)0), new StreamFrameListener.Adapter()
        {
            @Override
            public void onReply(Stream stream, ReplyInfo replyInfo)
            {
                assertTrue(replyInfo.isClose());
                Fields replyHeaders = replyInfo.getHeaders();
                assertTrue(replyHeaders.toString(), replyHeaders.get(HTTPSPDYHeader.STATUS.name(version)).value().contains("200"));
                replyLatch.countDown();
            }
        });

        // Send the data frames consecutively, so the server reads both frames in one read
        stream.data(new StringDataInfo(data1, false));
        stream.data(new StringDataInfo(data2, true));

        assertTrue(handlerLatch.await(5, TimeUnit.SECONDS));
        assertTrue(replyLatch.await(5, TimeUnit.SECONDS));
    }

    @Test
    public void testGETWithSmallResponseContent() throws Exception
    {
        final String data = "0123456789ABCDEF";
        final CountDownLatch handlerLatch = new CountDownLatch(1);
        Session session = startClient(version, startHTTPServer(version, new AbstractHandler()
        {
            @Override
            public void handle(String target, Request request, HttpServletRequest httpRequest, HttpServletResponse httpResponse)
                    throws IOException, ServletException
            {
                request.setHandled(true);
                httpResponse.setStatus(HttpServletResponse.SC_OK);
                ServletOutputStream output = httpResponse.getOutputStream();
                output.write(data.getBytes("UTF-8"));
                handlerLatch.countDown();
            }
        }), null);

        Fields headers = SPDYTestUtils.createHeaders("localhost", connector.getPort(), version, "GET", "/foo");
        final CountDownLatch replyLatch = new CountDownLatch(1);
        final CountDownLatch dataLatch = new CountDownLatch(1);
        session.syn(new SynInfo(headers, true), new StreamFrameListener.Adapter()
        {
            @Override
            public void onReply(Stream stream, ReplyInfo replyInfo)
            {
                Assert.assertFalse(replyInfo.isClose());
                Fields replyHeaders = replyInfo.getHeaders();
                assertTrue(replyHeaders.get(HTTPSPDYHeader.STATUS.name(version)).value().contains("200"));
                replyLatch.countDown();
            }

            @Override
            public void onData(Stream stream, DataInfo dataInfo)
            {
                assertTrue(dataInfo.isClose());
                assertEquals(data, dataInfo.asString("UTF-8", true));
                dataLatch.countDown();
            }
        });
        assertTrue(handlerLatch.await(5, TimeUnit.SECONDS));
        assertTrue(replyLatch.await(5, TimeUnit.SECONDS));
        assertTrue(dataLatch.await(5, TimeUnit.SECONDS));
    }

    @Test
    public void testGETWithOneByteResponseContent() throws Exception
    {
        final char data = 'x';
        final CountDownLatch handlerLatch = new CountDownLatch(1);
        Session session = startClient(version, startHTTPServer(version, new AbstractHandler()
        {
            @Override
            public void handle(String target, Request request, HttpServletRequest httpRequest, HttpServletResponse httpResponse)
                    throws IOException, ServletException
            {
                request.setHandled(true);
                httpResponse.setStatus(HttpServletResponse.SC_OK);
                ServletOutputStream output = httpResponse.getOutputStream();
                output.write(data);
                handlerLatch.countDown();
            }
        }), null);

        Fields headers = SPDYTestUtils.createHeaders("localhost", connector.getPort(), version, "GET", "/foo");
        final CountDownLatch replyLatch = new CountDownLatch(1);
        final CountDownLatch dataLatch = new CountDownLatch(1);
        session.syn(new SynInfo(headers, true), new StreamFrameListener.Adapter()
        {
            @Override
            public void onReply(Stream stream, ReplyInfo replyInfo)
            {
                Assert.assertFalse(replyInfo.isClose());
                Fields replyHeaders = replyInfo.getHeaders();
                assertTrue(replyHeaders.get(HTTPSPDYHeader.STATUS.name(version)).value().contains("200"));
                replyLatch.countDown();
            }

            @Override
            public void onData(Stream stream, DataInfo dataInfo)
            {
                assertTrue(dataInfo.isClose());
                byte[] bytes = dataInfo.asBytes(true);
                assertEquals(1, bytes.length);
                assertEquals(data, bytes[0]);
                dataLatch.countDown();
            }
        });
        assertTrue(handlerLatch.await(5, TimeUnit.SECONDS));
        assertTrue(replyLatch.await(5, TimeUnit.SECONDS));
        assertTrue(dataLatch.await(5, TimeUnit.SECONDS));
    }

    @Test
    public void testGETWithSmallResponseContentInTwoChunks() throws Exception
    {
        final String data1 = "0123456789ABCDEF";
        final String data2 = "FEDCBA9876543210";
        final CountDownLatch handlerLatch = new CountDownLatch(1);
        Session session = startClient(version, startHTTPServer(version, new AbstractHandler()
        {
            @Override
            public void handle(String target, Request request, HttpServletRequest httpRequest, HttpServletResponse httpResponse)
                    throws IOException, ServletException
            {
                request.setHandled(true);
                httpResponse.setStatus(HttpServletResponse.SC_OK);
                ServletOutputStream output = httpResponse.getOutputStream();
                output.write(data1.getBytes("UTF-8"));
                output.flush();
                output.write(data2.getBytes("UTF-8"));
                handlerLatch.countDown();
            }
        }), null);

        Fields headers = SPDYTestUtils.createHeaders("localhost", connector.getPort(), version, "GET", "/foo");
        final CountDownLatch replyLatch = new CountDownLatch(1);
        final CountDownLatch dataLatch = new CountDownLatch(2);
        session.syn(new SynInfo(headers, true), new StreamFrameListener.Adapter()
        {
            private final AtomicInteger replyFrames = new AtomicInteger();
            private final AtomicInteger dataFrames = new AtomicInteger();

            @Override
            public void onReply(Stream stream, ReplyInfo replyInfo)
            {
                assertEquals(1, replyFrames.incrementAndGet());
                Assert.assertFalse(replyInfo.isClose());
                Fields replyHeaders = replyInfo.getHeaders();
                assertTrue(replyHeaders.get(HTTPSPDYHeader.STATUS.name(version)).value().contains("200"));
                replyLatch.countDown();
            }

            @Override
            public void onData(Stream stream, DataInfo dataInfo)
            {
                int data = dataFrames.incrementAndGet();
                assertTrue(data >= 1 && data <= 2);
                if (data == 1)
                    assertEquals(data1, dataInfo.asString("UTF8", true));
                else
                    assertEquals(data2, dataInfo.asString("UTF8", true));
                dataLatch.countDown();
            }
        });
        assertTrue(handlerLatch.await(5, TimeUnit.SECONDS));
        assertTrue(replyLatch.await(5, TimeUnit.SECONDS));
        assertTrue(dataLatch.await(5, TimeUnit.SECONDS));
    }

    @Test
    public void testGETWithBigResponseContentInOneWrite() throws Exception
    {
        final byte[] data = new byte[128 * 1024];
        Arrays.fill(data, (byte)'x');
        final CountDownLatch handlerLatch = new CountDownLatch(1);
        Session session = startClient(version, startHTTPServer(version, new AbstractHandler()
        {
            @Override
            public void handle(String target, Request request, HttpServletRequest httpRequest, HttpServletResponse httpResponse)
                    throws IOException, ServletException
            {
                request.setHandled(true);
                httpResponse.setStatus(HttpServletResponse.SC_OK);
                ServletOutputStream output = httpResponse.getOutputStream();
                output.write(data);
                handlerLatch.countDown();
            }
        }), null);

        Fields headers = SPDYTestUtils.createHeaders("localhost", connector.getPort(), version, "GET", "/foo");
        final CountDownLatch replyLatch = new CountDownLatch(1);
        final CountDownLatch dataLatch = new CountDownLatch(1);
        session.syn(new SynInfo(headers, true), new StreamFrameListener.Adapter()
        {
            private final AtomicInteger contentBytes = new AtomicInteger();

            @Override
            public void onReply(Stream stream, ReplyInfo replyInfo)
            {
                Assert.assertFalse(replyInfo.isClose());
                Fields replyHeaders = replyInfo.getHeaders();
                assertTrue(replyHeaders.get(HTTPSPDYHeader.STATUS.name(version)).value().contains("200"));
                replyLatch.countDown();
            }

            @Override
            public void onData(Stream stream, DataInfo dataInfo)
            {
                contentBytes.addAndGet(dataInfo.asByteBuffer(true).remaining());
                if (dataInfo.isClose())
                {
                    assertEquals(data.length, contentBytes.get());
                    dataLatch.countDown();
                }
            }
        });
        assertTrue(handlerLatch.await(5, TimeUnit.SECONDS));
        assertTrue(replyLatch.await(5, TimeUnit.SECONDS));
        assertTrue(dataLatch.await(5, TimeUnit.SECONDS));
    }

    @Test
    public void testGETWithBigResponseContentInMultipleWrites() throws Exception
    {
        final byte[] data = new byte[4 * 1024];
        Arrays.fill(data, (byte)'x');
        final int writeTimes = 16;
        final CountDownLatch handlerLatch = new CountDownLatch(1);
        Session session = startClient(version, startHTTPServer(version, new AbstractHandler()
        {
            @Override
            public void handle(String target, Request request, HttpServletRequest httpRequest, HttpServletResponse httpResponse)
                    throws IOException, ServletException
            {
                request.setHandled(true);
                httpResponse.setStatus(HttpServletResponse.SC_OK);
                ServletOutputStream output = httpResponse.getOutputStream();
                for (int i = 0; i < writeTimes; i++)
                {
                    output.write(data);
                }
                handlerLatch.countDown();
            }
        }), null);

        Fields headers = SPDYTestUtils.createHeaders("localhost", connector.getPort(), version, "GET", "/foo");
        final CountDownLatch replyLatch = new CountDownLatch(1);
        final CountDownLatch dataLatch = new CountDownLatch(1);
        session.syn(new SynInfo(headers, true), new StreamFrameListener.Adapter()
        {
            private final AtomicInteger contentBytes = new AtomicInteger();

            @Override
            public void onReply(Stream stream, ReplyInfo replyInfo)
            {
                Assert.assertFalse(replyInfo.isClose());
                Fields replyHeaders = replyInfo.getHeaders();
                assertTrue(replyHeaders.get(HTTPSPDYHeader.STATUS.name(version)).value().contains("200"));
                replyLatch.countDown();
            }

            @Override
            public void onData(Stream stream, DataInfo dataInfo)
            {
                contentBytes.addAndGet(dataInfo.asByteBuffer(true).remaining());
                if (dataInfo.isClose())
                {
                    assertEquals(data.length * writeTimes, contentBytes.get());
                    dataLatch.countDown();
                }
            }
        });
        assertTrue(handlerLatch.await(5, TimeUnit.SECONDS));
        assertTrue(replyLatch.await(5, TimeUnit.SECONDS));
        assertTrue(dataLatch.await(5, TimeUnit.SECONDS));
    }

    @Test
    public void testGETWithBigResponseContentInTwoWrites() throws Exception
    {
        final byte[] data = new byte[128 * 1024];
        Arrays.fill(data, (byte)'y');
        final CountDownLatch handlerLatch = new CountDownLatch(1);
        Session session = startClient(version, startHTTPServer(version, new AbstractHandler()
        {
            @Override
            public void handle(String target, Request request, HttpServletRequest httpRequest, HttpServletResponse httpResponse)
                    throws IOException, ServletException
            {
                request.setHandled(true);
                httpResponse.setStatus(HttpServletResponse.SC_OK);
                ServletOutputStream output = httpResponse.getOutputStream();
                output.write(data);
                output.write(data);
                handlerLatch.countDown();
            }
        }), null);

        Fields headers = SPDYTestUtils.createHeaders("localhost", connector.getPort(), version, "GET", "/foo");
        final CountDownLatch replyLatch = new CountDownLatch(1);
        final CountDownLatch dataLatch = new CountDownLatch(1);
        session.syn(new SynInfo(headers, true), new StreamFrameListener.Adapter()
        {
            private final AtomicInteger contentBytes = new AtomicInteger();

            @Override
            public void onReply(Stream stream, ReplyInfo replyInfo)
            {
                Assert.assertFalse(replyInfo.isClose());
                Fields replyHeaders = replyInfo.getHeaders();
                assertTrue(replyHeaders.get(HTTPSPDYHeader.STATUS.name(version)).value().contains("200"));
                replyLatch.countDown();
            }

            @Override
            public void onData(Stream stream, DataInfo dataInfo)
            {
                contentBytes.addAndGet(dataInfo.asByteBuffer(true).remaining());
                if (dataInfo.isClose())
                {
                    assertEquals(2 * data.length, contentBytes.get());
                    dataLatch.countDown();
                }
            }
        });
        assertTrue(handlerLatch.await(5, TimeUnit.SECONDS));
        assertTrue(replyLatch.await(5, TimeUnit.SECONDS));
        assertTrue(dataLatch.await(5, TimeUnit.SECONDS));
    }

    @Test
    public void testGETWithOutputStreamFlushedAndClosed() throws Exception
    {
        final String data = "0123456789ABCDEF";
        final CountDownLatch handlerLatch = new CountDownLatch(1);
        Session session = startClient(version, startHTTPServer(version, new AbstractHandler()
        {
            @Override
            public void handle(String target, Request request, HttpServletRequest httpRequest, HttpServletResponse httpResponse)
                    throws IOException, ServletException
            {
                request.setHandled(true);
                httpResponse.setStatus(HttpServletResponse.SC_OK);
                ServletOutputStream output = httpResponse.getOutputStream();
                output.write(data.getBytes("UTF-8"));
                output.flush();
                output.close();
                handlerLatch.countDown();
            }
        }), null);

        Fields headers = SPDYTestUtils.createHeaders("localhost", connector.getPort(), version, "GET", "/foo");
        final CountDownLatch replyLatch = new CountDownLatch(1);
        final CountDownLatch dataLatch = new CountDownLatch(1);
        session.syn(new SynInfo(headers, true), new StreamFrameListener.Adapter()
        {
            private final ByteArrayOutputStream buffer = new ByteArrayOutputStream();

            @Override
            public void onReply(Stream stream, ReplyInfo replyInfo)
            {
                Assert.assertFalse(replyInfo.isClose());
                Fields replyHeaders = replyInfo.getHeaders();
                assertTrue(replyHeaders.get(HTTPSPDYHeader.STATUS.name(version)).value().contains("200"));
                replyLatch.countDown();
            }

            @Override
            public void onData(Stream stream, DataInfo dataInfo)
            {
                ByteBuffer byteBuffer = dataInfo.asByteBuffer(true);
                while (byteBuffer.hasRemaining())
                    buffer.write(byteBuffer.get());
                if (dataInfo.isClose())
                {
                    assertEquals(data, new String(buffer.toByteArray(), Charset.forName("UTF-8")));
                    dataLatch.countDown();
                }
            }
        });
        assertTrue(handlerLatch.await(5, TimeUnit.SECONDS));
        assertTrue(replyLatch.await(5, TimeUnit.SECONDS));
        assertTrue(dataLatch.await(5, TimeUnit.SECONDS));
    }

    @Test
    public void testGETWithResponseResetBuffer() throws Exception
    {
        final String data1 = "0123456789ABCDEF";
        final String data2 = "FEDCBA9876543210";
        final CountDownLatch handlerLatch = new CountDownLatch(1);
        Session session = startClient(version, startHTTPServer(version, new AbstractHandler()
        {
            @Override
            public void handle(String target, Request request, HttpServletRequest httpRequest, HttpServletResponse httpResponse)
                    throws IOException, ServletException
            {
                request.setHandled(true);
                httpResponse.setStatus(HttpServletResponse.SC_OK);
                ServletOutputStream output = httpResponse.getOutputStream();
                // Write some
                output.write(data1.getBytes("UTF-8"));
                // But then change your mind and reset the buffer
                httpResponse.resetBuffer();
                output.write(data2.getBytes("UTF-8"));
                handlerLatch.countDown();
            }
        }), null);

        Fields headers = SPDYTestUtils.createHeaders("localhost", connector.getPort(), version, "GET", "/foo");
        final CountDownLatch replyLatch = new CountDownLatch(1);
        final CountDownLatch dataLatch = new CountDownLatch(1);
        session.syn(new SynInfo(headers, true), new StreamFrameListener.Adapter()
        {
            private final ByteArrayOutputStream buffer = new ByteArrayOutputStream();

            @Override
            public void onReply(Stream stream, ReplyInfo replyInfo)
            {
                Assert.assertFalse(replyInfo.isClose());
                Fields replyHeaders = replyInfo.getHeaders();
                assertTrue(replyHeaders.get(HTTPSPDYHeader.STATUS.name(version)).value().contains("200"));
                replyLatch.countDown();
            }

            @Override
            public void onData(Stream stream, DataInfo dataInfo)
            {
                ByteBuffer byteBuffer = dataInfo.asByteBuffer(true);
                while (byteBuffer.hasRemaining())
                    buffer.write(byteBuffer.get());
                if (dataInfo.isClose())
                {
                    assertEquals(data2, new String(buffer.toByteArray(), Charset.forName("UTF-8")));
                    dataLatch.countDown();
                }
            }
        });
        assertTrue(handlerLatch.await(5, TimeUnit.SECONDS));
        assertTrue(replyLatch.await(5, TimeUnit.SECONDS));
        assertTrue(dataLatch.await(5, TimeUnit.SECONDS));
    }

    @Test
    public void testGETWithRedirect() throws Exception
    {
        final String suffix = "/redirect";
        final CountDownLatch handlerLatch = new CountDownLatch(1);
        Session session = startClient(version, startHTTPServer(version, new AbstractHandler()
        {
            @Override
            public void handle(String target, Request request, HttpServletRequest httpRequest, HttpServletResponse httpResponse)
                    throws IOException, ServletException
            {
                request.setHandled(true);
                String location = httpResponse.encodeRedirectURL(String.format("%s://%s:%d%s",
                        request.getScheme(), request.getLocalAddr(), request.getLocalPort(), target + suffix));
                httpResponse.sendRedirect(location);
                handlerLatch.countDown();
            }
        }), null);

        Fields headers = SPDYTestUtils.createHeaders("localhost", connector.getPort(), version, "GET", "/foo");
        final CountDownLatch replyLatch = new CountDownLatch(1);
        session.syn(new SynInfo(headers, true), new StreamFrameListener.Adapter()
        {
            private final AtomicInteger replies = new AtomicInteger();

            @Override
            public void onReply(Stream stream, ReplyInfo replyInfo)
            {
                assertEquals(1, replies.incrementAndGet());
                assertTrue(replyInfo.isClose());
                Fields replyHeaders = replyInfo.getHeaders();
                assertTrue(replyHeaders.get(HTTPSPDYHeader.STATUS.name(version)).value().contains("302"));
                assertTrue(replyHeaders.get("location").value().endsWith(suffix));
                replyLatch.countDown();
            }
        });
        assertTrue(handlerLatch.await(5, TimeUnit.SECONDS));
        assertTrue(replyLatch.await(5, TimeUnit.SECONDS));
    }

    @Test
    public void testGETWithSendError() throws Exception
    {
        final CountDownLatch handlerLatch = new CountDownLatch(1);
        Session session = startClient(version, startHTTPServer(version, new AbstractHandler()
        {
            @Override
            public void handle(String target, Request request, HttpServletRequest httpRequest, HttpServletResponse httpResponse)
                    throws IOException, ServletException
            {
                request.setHandled(true);
                httpResponse.sendError(HttpServletResponse.SC_NOT_FOUND);
                handlerLatch.countDown();
            }
        }), null);

        Fields headers = SPDYTestUtils.createHeaders("localhost", connector.getPort(), version, "GET", "/foo");
        final CountDownLatch replyLatch = new CountDownLatch(1);
        final CountDownLatch dataLatch = new CountDownLatch(1);
        session.syn(new SynInfo(headers, true), new StreamFrameListener.Adapter()
        {
            private final AtomicInteger replies = new AtomicInteger();

            @Override
            public void onReply(Stream stream, ReplyInfo replyInfo)
            {
                assertEquals(1, replies.incrementAndGet());
                Assert.assertFalse(replyInfo.isClose());
                Fields replyHeaders = replyInfo.getHeaders();
                assertTrue(replyHeaders.get(HTTPSPDYHeader.STATUS.name(version)).value().contains("404"));
                replyLatch.countDown();
            }

            @Override
            public void onData(Stream stream, DataInfo dataInfo)
            {
                if (dataInfo.isClose())
                    dataLatch.countDown();
            }
        });
        assertTrue(handlerLatch.await(5, TimeUnit.SECONDS));
        assertTrue(replyLatch.await(5, TimeUnit.SECONDS));
        assertTrue(dataLatch.await(5, TimeUnit.SECONDS));
    }

    @Test
    public void testGETWithException() throws Exception
    {
        StdErrLog log = StdErrLog.getLogger(HttpChannel.class);
        log.setHideStacks(true);

        Session session = startClient(version, startHTTPServer(version, new AbstractHandler()
        {
            @Override
            public void handle(String target, Request request, HttpServletRequest httpRequest, HttpServletResponse httpResponse)
                    throws IOException, ServletException
            {
                throw new NullPointerException("thrown_explicitly_by_the_test");
            }
        }), null);

        Fields headers = SPDYTestUtils.createHeaders("localhost", connector.getPort(), version, "GET", "/foo");
        final CountDownLatch replyLatch = new CountDownLatch(1);
        final CountDownLatch latch = new CountDownLatch(1);
        session.syn(new SynInfo(headers, true), new StreamFrameListener.Adapter()
        {
            private final AtomicInteger replies = new AtomicInteger();

            @Override
            public void onReply(Stream stream, ReplyInfo replyInfo)
            {
                assertEquals(1, replies.incrementAndGet());
                Fields replyHeaders = replyInfo.getHeaders();
                assertTrue(replyHeaders.get(HTTPSPDYHeader.STATUS.name(version)).value().contains("500"));
                replyLatch.countDown();
                if (replyInfo.isClose())
                    latch.countDown();
            }

            @Override
            public void onData(Stream stream, DataInfo dataInfo)
            {
                if (dataInfo.isClose())
                    latch.countDown();
            }
        });
        assertTrue(replyLatch.await(5, TimeUnit.SECONDS));
        assertTrue(latch.await(5, TimeUnit.SECONDS));

        log.setHideStacks(false);
    }

    @Test
    public void testGETWithSmallResponseContentChunked() throws Exception
    {
        final String pangram1 = "the quick brown fox jumps over the lazy dog";
        final String pangram2 = "qualche vago ione tipo zolfo, bromo, sodio";
        final CountDownLatch handlerLatch = new CountDownLatch(1);
        Session session = startClient(version, startHTTPServer(version, new AbstractHandler()
        {
            @Override
            public void handle(String target, Request request, HttpServletRequest httpRequest, HttpServletResponse httpResponse)
                    throws IOException, ServletException
            {
                request.setHandled(true);
                httpResponse.setHeader("Transfer-Encoding", "chunked");
                ServletOutputStream output = httpResponse.getOutputStream();
                output.write(pangram1.getBytes("UTF-8"));
                httpResponse.setHeader("EXTRA", "X");
                output.flush();
                output.write(pangram2.getBytes("UTF-8"));
                handlerLatch.countDown();
            }
        }), null);

        Fields headers = SPDYTestUtils.createHeaders("localhost", connector.getPort(), version, "GET", "/foo");
        final CountDownLatch replyLatch = new CountDownLatch(1);
        final CountDownLatch dataLatch = new CountDownLatch(2);
        session.syn(new SynInfo(headers, true), new StreamFrameListener.Adapter()
        {
            private final AtomicInteger replyFrames = new AtomicInteger();
            private final AtomicInteger dataFrames = new AtomicInteger();

            @Override
            public void onReply(Stream stream, ReplyInfo replyInfo)
            {
                assertEquals(1, replyFrames.incrementAndGet());
                Assert.assertFalse(replyInfo.isClose());
                Fields replyHeaders = replyInfo.getHeaders();
                assertTrue(replyHeaders.get(HTTPSPDYHeader.STATUS.name(version)).value().contains("200"));
                assertTrue(replyHeaders.get("extra").value().contains("X"));
                replyLatch.countDown();
            }

            @Override
            public void onData(Stream stream, DataInfo dataInfo)
            {
                int count = dataFrames.incrementAndGet();
                if (count == 1)
                {
                    Assert.assertFalse(dataInfo.isClose());
                    assertEquals(pangram1, dataInfo.asString("UTF-8", true));
                }
                else if (count == 2)
                {
                    assertTrue(dataInfo.isClose());
                    assertEquals(pangram2, dataInfo.asString("UTF-8", true));
                }
                dataLatch.countDown();
            }
        });
<<<<<<< HEAD
        Assert.assertTrue(handlerLatch.await(5, TimeUnit.SECONDS));
        Assert.assertTrue(replyLatch.await(5, TimeUnit.SECONDS));
        Assert.assertTrue(dataLatch.await(5, TimeUnit.SECONDS));
=======
        assertTrue(handlerLatch.await(5, TimeUnit.SECONDS));
        assertTrue(replyLatch.await(5, TimeUnit.SECONDS));
        assertTrue(dataLatch.await(5, TimeUnit.SECONDS));
>>>>>>> 3ded0481
    }
    
    @Test
    public void testGETWithMediumContentAsBufferByPassed() throws Exception
    {
        final byte[] data = new byte[2048];
        
        final CountDownLatch handlerLatch = new CountDownLatch(1);
        Session session = startClient(version, startHTTPServer(version, new AbstractHandler()
        {
            @Override
            public void handle(String target, Request request, HttpServletRequest httpRequest, HttpServletResponse httpResponse)
                    throws IOException, ServletException
            {
                request.setHandled(true);
                request.getResponse().getHttpOutput().sendContent(ByteBuffer.wrap(data));
                handlerLatch.countDown();
            }
        }), null);

        Fields headers = SPDYTestUtils.createHeaders("localhost", connector.getPort(), version, "GET", "/foo");
        final CountDownLatch replyLatch = new CountDownLatch(1);
        final CountDownLatch dataLatch = new CountDownLatch(1);
        session.syn(new SynInfo(headers, true), new StreamFrameListener.Adapter()
        {
            private final AtomicInteger replyFrames = new AtomicInteger();
            private final AtomicInteger contentLength = new AtomicInteger();

            @Override
            public void onReply(Stream stream, ReplyInfo replyInfo)
            {
                assertEquals(1, replyFrames.incrementAndGet());
                Assert.assertFalse(replyInfo.isClose());
                Fields replyHeaders = replyInfo.getHeaders();
                assertTrue(replyHeaders.get(HTTPSPDYHeader.STATUS.name(version)).value().contains("200"));
                replyLatch.countDown();
            }

            @Override
            public void onData(Stream stream, DataInfo dataInfo)
            {
                contentLength.addAndGet(dataInfo.asBytes(true).length);
                if (dataInfo.isClose())
                {
                    Assert.assertEquals(data.length, contentLength.get());
                    dataLatch.countDown();
                }
            }
        });
        assertTrue(handlerLatch.await(5, TimeUnit.SECONDS));
        assertTrue(replyLatch.await(5, TimeUnit.SECONDS));
        assertTrue(dataLatch.await(5, TimeUnit.SECONDS));
    }

    @Test
    public void testGETWithMultipleMediumContentByPassed() throws Exception
    {
        final byte[] data = new byte[2048];
        Session session = startClient(version, startHTTPServer(version, new AbstractHandler()
        {
            @Override
            public void handle(String target, Request request, HttpServletRequest httpRequest, HttpServletResponse httpResponse)
                    throws IOException, ServletException
            {
                // The sequence of write/flush/write/write below triggers a condition where
                // HttpGenerator._bypass is set to true on the second write(), and the
                // third write causes an infinite spin loop on the third write().
                request.setHandled(true);
                OutputStream output = httpResponse.getOutputStream();
                output.write(data);
                output.flush();
                output.write(data);
                output.write(data);
            }
        }), null);

        Fields headers = SPDYTestUtils.createHeaders("localhost", connector.getPort(), version, "GET", "/foo");
        final CountDownLatch replyLatch = new CountDownLatch(1);
        final CountDownLatch dataLatch = new CountDownLatch(1);
        final AtomicInteger contentLength = new AtomicInteger();
        session.syn(new SynInfo(headers, true), new StreamFrameListener.Adapter()
        {
            @Override
            public void onReply(Stream stream, ReplyInfo replyInfo)
            {
                Assert.assertFalse(replyInfo.isClose());
                Fields replyHeaders = replyInfo.getHeaders();
                assertTrue(replyHeaders.get(HTTPSPDYHeader.STATUS.name(version)).value().contains("200"));
                replyLatch.countDown();
            }

            @Override
            public void onData(Stream stream, DataInfo dataInfo)
            {
                dataInfo.consume(dataInfo.available());
                contentLength.addAndGet(dataInfo.length());
                if (dataInfo.isClose())
                    dataLatch.countDown();
            }
        });
        assertTrue(dataLatch.await(5, TimeUnit.SECONDS));
        assertEquals(3 * data.length, contentLength.get());
    }

    @Test
    public void testPOSTThenSuspendRequestThenReadOneChunkThenComplete() throws Exception
    {
        final byte[] data = new byte[2000];
        final CountDownLatch latch = new CountDownLatch(1);
        Session session = startClient(version, startHTTPServer(version, new AbstractHandler()
        {
            @Override
            public void handle(String target, final Request request, HttpServletRequest httpRequest, HttpServletResponse httpResponse)
                    throws IOException, ServletException
            {
                request.setHandled(true);

                final Continuation continuation = ContinuationSupport.getContinuation(request);
                continuation.suspend();

                new Thread()
                {
                    @Override
                    public void run()
                    {
                        try
                        {
                            readRequestData(request, data.length);
                            continuation.complete();
                            latch.countDown();
                        }
                        catch (IOException x)
                        {
                            x.printStackTrace();
                        }
                    }
                }.start();
            }
        }), null);

        Fields headers = SPDYTestUtils.createHeaders("localhost", connector.getPort(), version, "POST", "/foo");
        final CountDownLatch replyLatch = new CountDownLatch(1);
        Stream stream = session.syn(new SynInfo(5, TimeUnit.SECONDS, headers, false, (byte)0), new StreamFrameListener.Adapter()
        {
            @Override
            public void onReply(Stream stream, ReplyInfo replyInfo)
            {
                Fields replyHeaders = replyInfo.getHeaders();
                assertTrue(replyHeaders.get(HTTPSPDYHeader.STATUS.name(version)).value().contains("200"));
                replyLatch.countDown();
            }
        });
        stream.data(new BytesDataInfo(data, true));

        assertTrue(latch.await(5, TimeUnit.SECONDS));
        assertTrue(replyLatch.await(5, TimeUnit.SECONDS));
    }

    @Test
    public void testPOSTThenSuspendExpire() throws Exception
    {
        final CountDownLatch dispatchedAgainAfterExpire = new CountDownLatch(1);
        Session session = startClient(version, startHTTPServer(version, new AbstractHandler()
        {
            @Override
            public void handle(String target, final Request request, HttpServletRequest httpRequest, HttpServletResponse httpResponse)
                    throws IOException, ServletException
            {
                request.setHandled(true);
                final Continuation continuation = ContinuationSupport.getContinuation(request);
                if (continuation.isInitial())
                {
                    continuation.setTimeout(1000);
                    continuation.suspend();
                }
                else
                {
                    dispatchedAgainAfterExpire.countDown();
                }

            }
        }), null);

        Fields headers = SPDYTestUtils.createHeaders("localhost", connector.getPort(), version, "POST", "/foo");
        final CountDownLatch replyLatch = new CountDownLatch(1);
        session.syn(new SynInfo(5, TimeUnit.SECONDS, headers, true, (byte)0), new StreamFrameListener.Adapter()
        {
            @Override
            public void onReply(Stream stream, ReplyInfo replyInfo)
            {
                Fields replyHeaders = replyInfo.getHeaders();
                assertTrue(replyHeaders.get(HTTPSPDYHeader.STATUS.name(version)).value().contains("200"));
                replyLatch.countDown();
            }
        });

        assertTrue("Not dispatched again after expire", dispatchedAgainAfterExpire.await(5,
                TimeUnit.SECONDS));
        assertTrue("Reply not sent", replyLatch.await(5, TimeUnit.SECONDS));
    }

    @Test
    public void testPOSTThenSuspendExpireWithRequestData() throws Exception
    {
        final byte[] data = new byte[2000];
        final CountDownLatch dispatchedAgainAfterExpire = new CountDownLatch(1);
        Session session = startClient(version, startHTTPServer(version, new AbstractHandler()
        {
            @Override
            public void handle(String target, final Request request, HttpServletRequest httpRequest, HttpServletResponse httpResponse)
                    throws IOException, ServletException
            {
                request.setHandled(true);
                final Continuation continuation = ContinuationSupport.getContinuation(request);
                if (continuation.isInitial())
                {
                    readRequestData(request, data.length);
                    continuation.setTimeout(1000);
                    continuation.suspend();
                }
                else
                {
                    dispatchedAgainAfterExpire.countDown();
                }

            }
        }), null);

        Fields headers = SPDYTestUtils.createHeaders("localhost", connector.getPort(), version, "POST", "/foo");
        final CountDownLatch replyLatch = new CountDownLatch(1);
        Stream stream = session.syn(new SynInfo(5, TimeUnit.SECONDS, headers, false, (byte)0), new StreamFrameListener.Adapter()
        {
            @Override
            public void onReply(Stream stream, ReplyInfo replyInfo)
            {
                Fields replyHeaders = replyInfo.getHeaders();
                assertTrue(replyHeaders.get(HTTPSPDYHeader.STATUS.name(version)).value().contains("200"));
                replyLatch.countDown();
            }
        });
        stream.data(new BytesDataInfo(data, true));

        assertTrue("Not dispatched again after expire", dispatchedAgainAfterExpire.await(5,
                TimeUnit.SECONDS));
        assertTrue("Reply not sent", replyLatch.await(5, TimeUnit.SECONDS));
    }

    private void readRequestData(Request request, int expectedDataLength) throws IOException
    {
        InputStream input = request.getInputStream();
        byte[] buffer = new byte[512];
        int read = 0;
        while (read < expectedDataLength)
            read += input.read(buffer);
    }

    @Test
    public void testPOSTThenSuspendRequestThenReadTwoChunksThenComplete() throws Exception
    {
        final byte[] data = new byte[2000];
        final CountDownLatch latch = new CountDownLatch(1);
        Session session = startClient(version, startHTTPServer(version, new AbstractHandler()
        {
            @Override
            public void handle(String target, final Request request, HttpServletRequest httpRequest, HttpServletResponse httpResponse)
                    throws IOException, ServletException
            {
                request.setHandled(true);

                final Continuation continuation = ContinuationSupport.getContinuation(request);
                continuation.suspend();

                new Thread()
                {
                    @Override
                    public void run()
                    {
                        try
                        {
                            InputStream input = request.getInputStream();
                            byte[] buffer = new byte[512];
                            int read = 0;
                            while (read < 2 * data.length)
                                read += input.read(buffer);
                            continuation.complete();
                            latch.countDown();
                        }
                        catch (IOException x)
                        {
                            x.printStackTrace();
                        }
                    }
                }.start();
            }
        }), null);

        Fields headers = SPDYTestUtils.createHeaders("localhost", connector.getPort(), version, "POST", "/foo");
        final CountDownLatch replyLatch = new CountDownLatch(1);
        Stream stream = session.syn(new SynInfo(5, TimeUnit.SECONDS, headers, false, (byte)0), new StreamFrameListener.Adapter()
        {
            @Override
            public void onReply(Stream stream, ReplyInfo replyInfo)
            {
                Fields replyHeaders = replyInfo.getHeaders();
                assertTrue(replyHeaders.get(HTTPSPDYHeader.STATUS.name(version)).value().contains("200"));
                replyLatch.countDown();
            }
        });
        stream.data(new BytesDataInfo(data, false));
        stream.data(new BytesDataInfo(data, true));

        assertTrue(latch.await(5, TimeUnit.SECONDS));
        assertTrue(replyLatch.await(5, TimeUnit.SECONDS));
    }

    @Test
    public void testPOSTThenSuspendRequestThenResumeThenRespond() throws Exception
    {
        final byte[] data = new byte[1000];
        final CountDownLatch latch = new CountDownLatch(1);
        Session session = startClient(version, startHTTPServer(version, new AbstractHandler()
        {
            @Override
            public void handle(String target, final Request request, HttpServletRequest httpRequest, HttpServletResponse httpResponse)
                    throws IOException, ServletException
            {
                request.setHandled(true);

                final Continuation continuation = ContinuationSupport.getContinuation(request);

                if (continuation.isInitial())
                {
                    InputStream input = request.getInputStream();
                    byte[] buffer = new byte[256];
                    int read = 0;
                    while (read < data.length)
                        read += input.read(buffer);
                    continuation.suspend();
                    new Thread()
                    {
                        @Override
                        public void run()
                        {
                            try
                            {
                                TimeUnit.SECONDS.sleep(1);
                                continuation.resume();
                                latch.countDown();
                            }
                            catch (InterruptedException x)
                            {
                                x.printStackTrace();
                            }
                        }
                    }.start();
                }
                else
                {
                    OutputStream output = httpResponse.getOutputStream();
                    output.write(data);
                }
            }
        }), null);

        Fields headers = SPDYTestUtils.createHeaders("localhost", connector.getPort(), version, "POST", "/foo");
        final CountDownLatch responseLatch = new CountDownLatch(2);
        Stream stream = session.syn(new SynInfo(5, TimeUnit.SECONDS, headers, false, (byte)0), new StreamFrameListener.Adapter()
        {
            @Override
            public void onReply(Stream stream, ReplyInfo replyInfo)
            {
                Fields replyHeaders = replyInfo.getHeaders();
                assertTrue(replyHeaders.get(HTTPSPDYHeader.STATUS.name(version)).value().contains("200"));
                responseLatch.countDown();
            }

            @Override
            public void onData(Stream stream, DataInfo dataInfo)
            {
                if (dataInfo.isClose())
                    responseLatch.countDown();
            }
        });
        stream.data(new BytesDataInfo(data, true));

        assertTrue(latch.await(5, TimeUnit.SECONDS));
        assertTrue(responseLatch.await(5, TimeUnit.SECONDS));
    }

    @Test
    public void testPOSTThenResponseWithoutReadingContent() throws Exception
    {
        final byte[] data = new byte[1000];
        final CountDownLatch latch = new CountDownLatch(1);
        Session session = startClient(version, startHTTPServer(version, new AbstractHandler()
        {
            @Override
            public void handle(String target, final Request request, HttpServletRequest httpRequest, HttpServletResponse httpResponse)
                    throws IOException, ServletException
            {
                request.setHandled(true);
                latch.countDown();
            }
        }), null);

        Fields headers = SPDYTestUtils.createHeaders("localhost", connector.getPort(), version, "POST", "/foo");
        final CountDownLatch responseLatch = new CountDownLatch(1);
        Stream stream = session.syn(new SynInfo(5, TimeUnit.SECONDS, headers, false, (byte)0), new StreamFrameListener.Adapter()
        {
            @Override
            public void onReply(Stream stream, ReplyInfo replyInfo)
            {
                Fields replyHeaders = replyInfo.getHeaders();
                assertTrue(replyHeaders.get(HTTPSPDYHeader.STATUS.name(version)).value().contains("200"));
                responseLatch.countDown();
            }
        });
        stream.data(new BytesDataInfo(data, false));
        stream.data(new BytesDataInfo(5, TimeUnit.SECONDS, data, true));

        assertTrue(latch.await(5, TimeUnit.SECONDS));
        assertTrue(responseLatch.await(5, TimeUnit.SECONDS));
    }

}<|MERGE_RESOLUTION|>--- conflicted
+++ resolved
@@ -983,15 +983,9 @@
                 dataLatch.countDown();
             }
         });
-<<<<<<< HEAD
-        Assert.assertTrue(handlerLatch.await(5, TimeUnit.SECONDS));
-        Assert.assertTrue(replyLatch.await(5, TimeUnit.SECONDS));
-        Assert.assertTrue(dataLatch.await(5, TimeUnit.SECONDS));
-=======
         assertTrue(handlerLatch.await(5, TimeUnit.SECONDS));
         assertTrue(replyLatch.await(5, TimeUnit.SECONDS));
         assertTrue(dataLatch.await(5, TimeUnit.SECONDS));
->>>>>>> 3ded0481
     }
     
     @Test
